--- conflicted
+++ resolved
@@ -57,23 +57,6 @@
 		this->instId = instId;
 	}
 	
-<<<<<<< HEAD
-private:
-	InstancePtr findInstance(QString instId)
-	{
-		QListIterator<InstancePtr> iter(instances);
-		InstancePtr inst;
-		while(iter.hasNext())
-		{
-			inst = iter.next();
-			if (inst->id() == instId)
-				return inst;
-		}
-		return InstancePtr();
-	}
-	
-=======
->>>>>>> e4806ab0
 private slots:
 	void onTerminated()
 	{
