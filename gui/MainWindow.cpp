/* Copyright 2013 MultiMC Contributors
 *
 * Authors: Andrew Okin
 *          Peterix
 *          Orochimarufan <orochimarufan.x3@gmail.com>
 *
 * Licensed under the Apache License, Version 2.0 (the "License");
 * you may not use this file except in compliance with the License.
 * You may obtain a copy of the License at
 *
 *     http://www.apache.org/licenses/LICENSE-2.0
 *
 * Unless required by applicable law or agreed to in writing, software
 * distributed under the License is distributed on an "AS IS" BASIS,
 * WITHOUT WARRANTIES OR CONDITIONS OF ANY KIND, either express or implied.
 * See the License for the specific language governing permissions and
 * limitations under the License.
 */
#include "MultiMC.h"

#include "MainWindow.h"
#include "ui_MainWindow.h"
#include "keyring.h"

#include <QMenu>
#include <QMessageBox>
#include <QInputDialog>

#include <QDesktopServices>
#include <QUrl>
#include <QDir>
#include <QFileInfo>
#include <QLabel>
#include <QToolButton>

#include "osutils.h"
#include "userutils.h"
#include "pathutils.h"

#include "categorizedview.h"
#include "categorydrawer.h"

#include "gui/Platform.h"

#include "gui/widgets/InstanceDelegate.h"
#include "gui/widgets/LabeledToolButton.h"

#include "gui/dialogs/SettingsDialog.h"
#include "gui/dialogs/NewInstanceDialog.h"
#include "gui/dialogs/LoginDialog.h"
#include "gui/dialogs/ProgressDialog.h"
#include "gui/dialogs/AboutDialog.h"
#include "gui/dialogs/VersionSelectDialog.h"
#include "gui/dialogs/CustomMessageBox.h"
#include "gui/dialogs/LwjglSelectDialog.h"
#include "gui/dialogs/InstanceSettings.h"
#include "gui/dialogs/IconPickerDialog.h"
#include "gui/dialogs/EditNotesDialog.h"
#include "gui/dialogs/CopyInstanceDialog.h"
#include "gui/dialogs/AccountListDialog.h"

#include "gui/ConsoleWindow.h"

#include "logic/lists/InstanceList.h"
#include "logic/lists/MinecraftVersionList.h"
#include "logic/lists/LwjglVersionList.h"
#include "logic/lists/IconList.h"
#include "logic/lists/JavaVersionList.h"

#include "logic/net/LoginTask.h"

#include "logic/BaseInstance.h"
#include "logic/InstanceFactory.h"
#include "logic/MinecraftProcess.h"
#include "logic/OneSixAssets.h"
#include "logic/OneSixUpdate.h"
#include "logic/JavaUtils.h"
#include "logic/NagUtils.h"

#include "logic/LegacyInstance.h"

MainWindow::MainWindow(QWidget *parent) : QMainWindow(parent), ui(new Ui::MainWindow)
{
	MultiMCPlatform::fixWM_CLASS(this);
	ui->setupUi(this);
	setWindowTitle(QString("MultiMC %1").arg(MMC->version().toString()));

	// OSX magic.
	setUnifiedTitleAndToolBarOnMac(true);

	// The instance action toolbar customizations
	{
		// disabled until we have an instance selected
		ui->instanceToolBar->setEnabled(false);

		// the rename label is inside the rename tool button
		renameButton = new LabeledToolButton();
		renameButton->setText("Instance Name");
		renameButton->setToolTip(ui->actionRenameInstance->toolTip());
		connect(renameButton, SIGNAL(clicked(bool)), SLOT(on_actionRenameInstance_triggered()));
		ui->instanceToolBar->insertWidget(ui->actionLaunchInstance, renameButton);
		ui->instanceToolBar->insertSeparator(ui->actionLaunchInstance);
		renameButton->setSizePolicy(QSizePolicy::Expanding, QSizePolicy::Preferred);
	}

	// Create the instance list widget
	{
		view = new KCategorizedView(ui->centralWidget);
		drawer = new KCategoryDrawer(view);

		view->setSelectionMode(QAbstractItemView::SingleSelection);
		view->setCategoryDrawer(drawer);
		view->setCollapsibleBlocks(true);
		view->setViewMode(QListView::IconMode);
		view->setFlow(QListView::LeftToRight);
		view->setWordWrap(true);
		view->setMouseTracking(true);
		view->viewport()->setAttribute(Qt::WA_Hover);
		auto delegate = new ListViewDelegate();
		view->setItemDelegate(delegate);
		view->setSpacing(10);
		view->setUniformItemWidths(true);

		// do not show ugly blue border on the mac
		view->setAttribute(Qt::WA_MacShowFocusRect, false);

		view->installEventFilter(this);

		proxymodel = new InstanceProxyModel(this);
		//		proxymodel->setSortRole(KCategorizedSortFilterProxyModel::CategorySortRole);
		// proxymodel->setFilterRole(KCategorizedSortFilterProxyModel::CategorySortRole);
		// proxymodel->setDynamicSortFilter ( true );

		// FIXME: instList should be global-ish, or at least not tied to the main window...
		// maybe the application itself?
		proxymodel->setSourceModel(MMC->instances().get());
		proxymodel->sort(0);
		view->setFrameShape(QFrame::NoFrame);
		view->setModel(proxymodel);

		ui->horizontalLayout->addWidget(view);
	}
	// The cat background
	{
		bool cat_enable = MMC->settings()->get("TheCat").toBool();
		ui->actionCAT->setChecked(cat_enable);
		connect(ui->actionCAT, SIGNAL(toggled(bool)), SLOT(onCatToggled(bool)));
		setCatBackground(cat_enable);
	}
	// start instance when double-clicked
	connect(view, SIGNAL(doubleClicked(const QModelIndex &)), this,
			SLOT(instanceActivated(const QModelIndex &)));
	// track the selection -- update the instance toolbar
	connect(view->selectionModel(),
			SIGNAL(currentChanged(const QModelIndex &, const QModelIndex &)), this,
			SLOT(instanceChanged(const QModelIndex &, const QModelIndex &)));
	// model reset -> selection is invalid. All the instance pointers are wrong.
	// FIXME: stop using POINTERS everywhere
	connect(MMC->instances().get(), SIGNAL(dataIsInvalid()), SLOT(selectionBad()));

	m_statusLeft = new QLabel(tr("Instance type"), this);
	m_statusRight = new QLabel(tr("Assets information"), this);
	m_statusRight->setAlignment(Qt::AlignRight);
	statusBar()->addPermanentWidget(m_statusLeft, 1);
	statusBar()->addPermanentWidget(m_statusRight, 0);

	// run the things that load and download other things... FIXME: this is NOT the place
	// FIXME: invisible actions in the background = NOPE.
	{
		if (!MMC->minecraftlist()->isLoaded())
		{
			m_versionLoadTask = MMC->minecraftlist()->getLoadTask();
			startTask(m_versionLoadTask);
		}
		if (!MMC->lwjgllist()->isLoaded())
		{
			MMC->lwjgllist()->loadList();
		}

		assets_downloader = new OneSixAssets();
		connect(assets_downloader, SIGNAL(indexStarted()), SLOT(assetsIndexStarted()));
		connect(assets_downloader, SIGNAL(filesStarted()), SLOT(assetsFilesStarted()));
		connect(assets_downloader, SIGNAL(filesProgress(int, int, int)),
				SLOT(assetsFilesProgress(int, int, int)));
		connect(assets_downloader, SIGNAL(failed()), SLOT(assetsFailed()));
		connect(assets_downloader, SIGNAL(finished()), SLOT(assetsFinished()));
		assets_downloader->start();
	}
}

MainWindow::~MainWindow()
{
	delete ui;
	delete proxymodel;
	delete drawer;
	delete assets_downloader;
}

bool MainWindow::eventFilter(QObject *obj, QEvent *ev)
{
	if (obj == view)
	{
		if (ev->type() == QEvent::KeyPress)
		{
			QKeyEvent *keyEvent = static_cast<QKeyEvent *>(ev);
			switch (keyEvent->key())
			{
			case Qt::Key_Enter:
			case Qt::Key_Return:
				on_actionLaunchInstance_triggered();
				return true;
			case Qt::Key_Delete:
				on_actionDeleteInstance_triggered();
				return true;
			case Qt::Key_F5:
				on_actionRefresh_triggered();
				return true;
			case Qt::Key_F2:
				on_actionRenameInstance_triggered();
				return true;
			default:
				break;
			}
		}
	}
	return QMainWindow::eventFilter(obj, ev);
}

void MainWindow::onCatToggled(bool state)
{
	setCatBackground(state);
	MMC->settings()->set("TheCat", state);
}

void MainWindow::setCatBackground(bool enabled)
{
	if (enabled)
	{
		view->setStyleSheet("QListView"
							"{"
							"background-image: url(:/backgrounds/kitteh);"
							"background-attachment: fixed;"
							"background-clip: padding;"
							"background-position: top right;"
							"background-repeat: none;"
							"background-color:palette(base);"
							"}");
	}
	else
	{
		view->setStyleSheet(QString());
	}
}

void MainWindow::on_actionAddInstance_triggered()
{
	if (!MMC->minecraftlist()->isLoaded() && m_versionLoadTask &&
		m_versionLoadTask->isRunning())
	{
		QEventLoop waitLoop;
		waitLoop.connect(m_versionLoadTask, SIGNAL(failed(QString)), SLOT(quit()));
		waitLoop.connect(m_versionLoadTask, SIGNAL(succeeded()), SLOT(quit()));
		waitLoop.exec();
	}

	NewInstanceDialog newInstDlg(this);
	if (!newInstDlg.exec())
		return;

	BaseInstance *newInstance = NULL;

	QString instancesDir = MMC->settings()->get("InstanceDir").toString();
	QString instDirName = DirNameFromString(newInstDlg.instName(), instancesDir);
	QString instDir = PathCombine(instancesDir, instDirName);

	auto &loader = InstanceFactory::get();

	auto error = loader.createInstance(newInstance, newInstDlg.selectedVersion(), instDir);
	QString errorMsg = QString("Failed to create instance %1: ").arg(instDirName);
	switch (error)
	{
	case InstanceFactory::NoCreateError:
		newInstance->setName(newInstDlg.instName());
		newInstance->setIconKey(newInstDlg.iconKey());
		MMC->instances()->add(InstancePtr(newInstance));
		return;

	case InstanceFactory::InstExists:
	{
		errorMsg += "An instance with the given directory name already exists.";
		CustomMessageBox::selectable(this, tr("Error"), errorMsg, QMessageBox::Warning)->show();
		break;
	}

	case InstanceFactory::CantCreateDir:
	{
		errorMsg += "Failed to create the instance directory.";
		CustomMessageBox::selectable(this, tr("Error"), errorMsg, QMessageBox::Warning)->show();
		break;
	}

	default:
	{
		errorMsg += QString("Unknown instance loader error %1").arg(error);
		CustomMessageBox::selectable(this, tr("Error"), errorMsg, QMessageBox::Warning)->show();
		break;
	}
	}
}

void MainWindow::on_actionCopyInstance_triggered()
{
	if (!m_selectedInstance)
		return;

	CopyInstanceDialog copyInstDlg(m_selectedInstance, this);
	if (!copyInstDlg.exec())
		return;

	QString instancesDir = MMC->settings()->get("InstanceDir").toString();
	QString instDirName = DirNameFromString(copyInstDlg.instName(), instancesDir);
	QString instDir = PathCombine(instancesDir, instDirName);

	auto &loader = InstanceFactory::get();

	BaseInstance *newInstance = NULL;
	auto error = loader.copyInstance(newInstance, m_selectedInstance, instDir);

	QString errorMsg = QString("Failed to create instance %1: ").arg(instDirName);
	switch (error)
	{
	case InstanceFactory::NoCreateError:
		newInstance->setName(copyInstDlg.instName());
		newInstance->setIconKey(copyInstDlg.iconKey());
		MMC->instances()->add(InstancePtr(newInstance));
		return;

	case InstanceFactory::InstExists:
	{
		errorMsg += "An instance with the given directory name already exists.";
		CustomMessageBox::selectable(this, tr("Error"), errorMsg, QMessageBox::Warning)->show();
		break;
	}

	case InstanceFactory::CantCreateDir:
	{
		errorMsg += "Failed to create the instance directory.";
		CustomMessageBox::selectable(this, tr("Error"), errorMsg, QMessageBox::Warning)->show();
		break;
	}

	default:
	{
		errorMsg += QString("Unknown instance loader error %1").arg(error);
		CustomMessageBox::selectable(this, tr("Error"), errorMsg, QMessageBox::Warning)->show();
		break;
	}
	}
}

void MainWindow::on_actionChangeInstIcon_triggered()
{
	if (!m_selectedInstance)
		return;

	IconPickerDialog dlg(this);
	dlg.exec(m_selectedInstance->iconKey());
	if (dlg.result() == QDialog::Accepted)
	{
		m_selectedInstance->setIconKey(dlg.selectedIconKey);
		auto ico = MMC->icons()->getIcon(dlg.selectedIconKey);
		ui->actionChangeInstIcon->setIcon(ico);
	}
}

void MainWindow::on_actionChangeInstGroup_triggered()
{
	if (!m_selectedInstance)
		return;

	bool ok = false;
	QString name(m_selectedInstance->group());
	name = QInputDialog::getText(this, tr("Group name"), tr("Enter a new group name."),
								 QLineEdit::Normal, name, &ok);
	if (ok)
		m_selectedInstance->setGroupPost(name);
}

void MainWindow::on_actionViewInstanceFolder_triggered()
{
	QString str = MMC->settings()->get("InstanceDir").toString();
	openDirInDefaultProgram(str);
}

void MainWindow::on_actionRefresh_triggered()
{
	MMC->instances()->loadList();
}

void MainWindow::on_actionViewCentralModsFolder_triggered()
{
	openDirInDefaultProgram(MMC->settings()->get("CentralModsDir").toString(), true);
}

void MainWindow::on_actionConfig_Folder_triggered()
{
	if (m_selectedInstance)
	{
		QString str = m_selectedInstance->instanceConfigFolder();
		openDirInDefaultProgram(QDir(str).absolutePath());
	}
}

void MainWindow::on_actionCheckUpdate_triggered()
{
}

void MainWindow::on_actionSettings_triggered()
{
	SettingsDialog dialog(this);
	dialog.exec();
	// FIXME: quick HACK to make this work. improve, optimize.
	proxymodel->invalidate();
	proxymodel->sort(0);
}

void MainWindow::on_actionManageAccounts_triggered()
{
	AccountListDialog dialog(this);
	dialog.exec();
}

void MainWindow::on_actionReportBug_triggered()
{
	openWebPage(QUrl("http://multimc.myjetbrains.com/youtrack/dashboard#newissue=yes"));
}

void MainWindow::on_actionNews_triggered()
{
	openWebPage(QUrl("http://multimc.org/posts.html"));
}

void MainWindow::on_actionAbout_triggered()
{
	AboutDialog dialog(this);
	dialog.exec();
}

void MainWindow::on_mainToolBar_visibilityChanged(bool)
{
	// Don't allow hiding the main toolbar.
	// This is the only way I could find to prevent it... :/
	ui->mainToolBar->setVisible(true);
}

void MainWindow::on_actionDeleteInstance_triggered()
{
	if (m_selectedInstance)
	{
		auto response = CustomMessageBox::selectable(
			this, tr("CAREFUL"), tr("This is permanent! Are you sure?\nAbout to delete: ") +
									 m_selectedInstance->name(),
			QMessageBox::Question, QMessageBox::Yes | QMessageBox::No)->exec();
		if (response == QMessageBox::Yes)
		{
			m_selectedInstance->nuke();
		}
	}
}

void MainWindow::on_actionRenameInstance_triggered()
{
	if (m_selectedInstance)
	{
		bool ok = false;
		QString name(m_selectedInstance->name());
		name =
			QInputDialog::getText(this, tr("Instance name"), tr("Enter a new instance name."),
								  QLineEdit::Normal, name, &ok);

		if (name.length() > 0)
		{
			if (ok && name.length())
			{
				m_selectedInstance->setName(name);
				renameButton->setText(name);
			}
		}
	}
}

void MainWindow::on_actionViewSelectedInstFolder_triggered()
{
	if (m_selectedInstance)
	{
		QString str = m_selectedInstance->instanceRoot();
		openDirInDefaultProgram(QDir(str).absolutePath());
	}
}

void MainWindow::on_actionEditInstMods_triggered()
{
	if (m_selectedInstance)
	{
		auto dialog = m_selectedInstance->createModEditDialog(this);
		if (dialog)
			dialog->exec();
		dialog->deleteLater();
	}
}

void MainWindow::closeEvent(QCloseEvent *event)
{
	// Save the window state and geometry.

	MMC->settings()->set("MainWindowState", saveState().toBase64());
	MMC->settings()->set("MainWindowGeometry", saveGeometry().toBase64());

	QMainWindow::closeEvent(event);
	QApplication::exit();
}
/*
void MainWindow::on_instanceView_customContextMenuRequested(const QPoint &pos)
{
	QMenu *instContextMenu = new QMenu("Instance", this);

	// Add the actions from the toolbar to the context menu.
	instContextMenu->addActions(ui->instanceToolBar->actions());

	instContextMenu->exec(view->mapToGlobal(pos));
}
*/
void MainWindow::instanceActivated(QModelIndex index)
{
	if (!index.isValid())
		return;

	BaseInstance *inst =
		(BaseInstance *)index.data(InstanceList::InstancePointerRole).value<void *>();

	NagUtils::checkJVMArgs(inst->settings().get("JvmArgs").toString(), this);

	doLogin();
}

void MainWindow::on_actionLaunchInstance_triggered()
{
	if (m_selectedInstance)
	{
		NagUtils::checkJVMArgs(m_selectedInstance->settings().get("JvmArgs").toString(), this);
		doLogin();
	}
}

void MainWindow::doLogin(const QString &errorMsg)
{
	if (!m_selectedInstance)
		return;

	// Find an account to use.
	std::shared_ptr<MojangAccountList> accounts = MMC->accounts();
	MojangAccountPtr account = accounts->activeAccount();
	if (accounts->count() <= 0)
	{
		// Tell the user they need to log in at least one account in order to play.
		auto reply = CustomMessageBox::selectable(this, tr("No Accounts"),
			tr("In order to play Minecraft, you must have at least one Mojang or Minecraft account logged in to MultiMC."
				"Would you like to open the account manager to add an account now?"),
			QMessageBox::Information, QMessageBox::Yes | QMessageBox::No)->exec();

		if (reply == QMessageBox::Yes)
		{
			// Open the account manager.
			on_actionManageAccounts_triggered();
		}
	}
	else if (account.get() == nullptr)
	{
<<<<<<< HEAD
		QLOG_ERROR() << "Auto login set but no accounts were stored.";
		doLogin(tr("Auto login attempted, but no accounts are stored."));
	}
}

void MainWindow::doLogin(QString username, QString password)
{
	PasswordLogin uInfo{username, password};

	ProgressDialog *tDialog = new ProgressDialog(this);
	LoginTask *loginTask = new LoginTask(uInfo, tDialog);
	connect(loginTask, SIGNAL(succeeded()), SLOT(onLoginComplete()), Qt::QueuedConnection);
	connect(loginTask, SIGNAL(failed(QString)), SLOT(doLogin(QString)), Qt::QueuedConnection);

	tDialog->exec(loginTask);
}

void MainWindow::doLogin(const QString &errorMsg)
{
	if (!m_selectedInstance)
		return;
=======
		// Tell the user they need to log in at least one account in order to play.
		auto reply = CustomMessageBox::selectable(this, tr("No Account Selected"),
			tr("You don't have an account selected as an active account."
				"Would you like to open the account manager to select one now?"),
			QMessageBox::Information, QMessageBox::Yes | QMessageBox::No)->exec();
>>>>>>> 75e79326

		if (reply == QMessageBox::Yes)
		{
			// Open the account manager.
			on_actionManageAccounts_triggered();
		}
	}
	else
	{
		// We'll need to validate the access token to make sure the account is still logged in.
		// TODO: Do that ^
		
		prepareLaunch(m_selectedInstance, account);
	}
}

void MainWindow::prepareLaunch(BaseInstance* instance, MojangAccountPtr account)
{
<<<<<<< HEAD
	if (!m_activeInst)
		return;
	LoginTask *task = (LoginTask *)QObject::sender();
	m_activeLogin = task->getResult();

	Task *updateTask = m_activeInst->doUpdate();
=======
	BaseUpdate *updateTask = instance->doUpdate();
>>>>>>> 75e79326
	if (!updateTask)
	{
		launchInstance(instance, account);
	}
	else
	{
		ProgressDialog tDialog(this);
		connect(updateTask, &BaseUpdate::succeeded, [this, instance, account] { launchInstance(instance, account); });
		connect(updateTask, SIGNAL(failed(QString)), SLOT(onGameUpdateError(QString)));
		tDialog.exec(updateTask);
		delete updateTask;
	}

	QString playerName = account->currentProfile()->name();

	auto job = new NetJob("Player skin: " + playerName);

	auto meta = MMC->metacache()->resolveEntry("skins", playerName + ".png");
	auto action = CacheDownload::make(
		QUrl("http://skins.minecraft.net/MinecraftSkins/" + playerName + ".png"),
		meta);
	job->addNetAction(action);
	meta->stale = true;

	job->start();
	auto filename = MMC->metacache()->resolveEntry("skins", "skins.json")->getFullPath();
	QFile listFile(filename);

	// Add skin mapping
	QByteArray data;
	{
		if (!listFile.open(QIODevice::ReadWrite))
		{
			QLOG_ERROR() << "Failed to open/make skins list JSON";
			return;
		}

		data = listFile.readAll();
	}

	QJsonParseError jsonError;
	QJsonDocument jsonDoc = QJsonDocument::fromJson(data, &jsonError);
	QJsonObject root = jsonDoc.object();
	QJsonObject mappings = root.value("mappings").toObject();
	QJsonArray usernames = mappings.value(account->username()).toArray();

	if (!usernames.contains(playerName))
	{
		usernames.prepend(playerName);
		mappings[account->username()] = usernames;
		root["mappings"] = mappings;
		jsonDoc.setObject(root);

		// QJson hack - shouldn't have to clear the file every time a save happens
		listFile.resize(0);
		listFile.write(jsonDoc.toJson());
	}
}

void MainWindow::launchInstance(BaseInstance *instance, MojangAccountPtr account)
{
	Q_ASSERT_X(instance != NULL, "launchInstance", "instance is NULL");
	Q_ASSERT_X(account.get() != nullptr, "launchInstance", "account is NULL");

	proc = instance->prepareForLaunch(account);
	if (!proc)
		return;

	this->hide();

	console = new ConsoleWindow(proc);
	connect(console, SIGNAL(isClosing()), this, SLOT(instanceEnded()));

	// I think this will work...
	proc->setLogin(account->username(), account->accessToken());
	proc->launch();
}

void MainWindow::onGameUpdateError(QString error)
{
	CustomMessageBox::selectable(this, tr("Error updating instance"), error,
								 QMessageBox::Warning)->show();
}

void MainWindow::taskStart()
{
	// Nothing to do here yet.
}

void MainWindow::taskEnd()
{
	QObject *sender = QObject::sender();
	if (sender == m_versionLoadTask)
		m_versionLoadTask = NULL;

	sender->deleteLater();
}

void MainWindow::startTask(Task *task)
{
	connect(task, SIGNAL(started()), SLOT(taskStart()));
	connect(task, SIGNAL(succeeded()), SLOT(taskEnd()));
	connect(task, SIGNAL(failed(QString)), SLOT(taskEnd()));
	task->start();
}

// Create A Desktop Shortcut
void MainWindow::on_actionMakeDesktopShortcut_triggered()
{
	QString name("Test");
	name = QInputDialog::getText(this, tr("MultiMC Shortcut"), tr("Enter a Shortcut Name."),
								 QLineEdit::Normal, name);

	Util::createShortCut(Util::getDesktopDir(), QApplication::instance()->applicationFilePath(),
						 QStringList() << "-dl" << QDir::currentPath() << "test", name,
						 "application-x-octet-stream");

	CustomMessageBox::selectable(
		this, tr("Not useful"),
		tr("A Dummy Shortcut was created. it will not do anything productive"),
		QMessageBox::Warning)->show();
}

// BrowserDialog
void MainWindow::openWebPage(QUrl url)
{
	QDesktopServices::openUrl(url);
}

void MainWindow::on_actionChangeInstMCVersion_triggered()
{
	if (view->selectionModel()->selectedIndexes().count() < 1)
		return;

	VersionSelectDialog vselect(m_selectedInstance->versionList().get(),
								tr("Change Minecraft version"), this);
	vselect.setFilter(1, "OneSix");
	if (vselect.exec() && vselect.selectedVersion())
	{
		if (m_selectedInstance->versionIsCustom())
		{
			auto result = CustomMessageBox::selectable(
				this, tr("Are you sure?"),
				tr("This will remove any library/version customization you did previously. "
				   "This includes things like Forge install and similar."),
				QMessageBox::Warning, QMessageBox::Ok, QMessageBox::Abort)->exec();

			if (result != QMessageBox::Ok)
				return;
		}
		m_selectedInstance->setIntendedVersionId(vselect.selectedVersion()->descriptor());
	}
}

void MainWindow::on_actionChangeInstLWJGLVersion_triggered()
{
	if (!m_selectedInstance)
		return;

	LWJGLSelectDialog lselect(this);
	lselect.exec();
	if (lselect.result() == QDialog::Accepted)
	{
		LegacyInstance *linst = (LegacyInstance *)m_selectedInstance;
		linst->setLWJGLVersion(lselect.selectedVersion());
	}
}

void MainWindow::on_actionInstanceSettings_triggered()
{
	if (view->selectionModel()->selectedIndexes().count() < 1)
		return;

	InstanceSettings settings(&m_selectedInstance->settings(), this);
	settings.setWindowTitle(tr("Instance settings"));
	settings.exec();
}

void MainWindow::instanceChanged(const QModelIndex &current, const QModelIndex &previous)
{
	if (current.isValid() &&
		nullptr != (m_selectedInstance =
						(BaseInstance *)current.data(InstanceList::InstancePointerRole)
							.value<void *>()))
	{
		ui->instanceToolBar->setEnabled(true);
		QString iconKey = m_selectedInstance->iconKey();
		renameButton->setText(m_selectedInstance->name());
		ui->actionChangeInstLWJGLVersion->setEnabled(
			m_selectedInstance->menuActionEnabled("actionChangeInstLWJGLVersion"));
		ui->actionEditInstMods->setEnabled(
			m_selectedInstance->menuActionEnabled("actionEditInstMods"));
		ui->actionChangeInstMCVersion->setEnabled(
			m_selectedInstance->menuActionEnabled("actionChangeInstMCVersion"));
		m_statusLeft->setText(m_selectedInstance->getStatusbarDescription());
		auto ico = MMC->icons()->getIcon(iconKey);
		ui->actionChangeInstIcon->setIcon(ico);
	}
	else
	{
		selectionBad();
	}
}

void MainWindow::selectionBad()
{
	m_selectedInstance = nullptr;
	QString iconKey = "infinity";
	statusBar()->clearMessage();
	ui->instanceToolBar->setEnabled(false);
	renameButton->setText(tr("Rename Instance"));
	auto ico = MMC->icons()->getIcon(iconKey);
	ui->actionChangeInstIcon->setIcon(ico);
}

void MainWindow::on_actionEditInstNotes_triggered()
{
	if (!m_selectedInstance)
		return;
	LegacyInstance *linst = (LegacyInstance *)m_selectedInstance;

	EditNotesDialog noteedit(linst->notes(), linst->name(), this);
	noteedit.exec();
	if (noteedit.result() == QDialog::Accepted)
	{

		linst->setNotes(noteedit.getText());
	}
}

void MainWindow::instanceEnded()
{
	this->show();
}

void MainWindow::checkSetDefaultJava()
{
	bool askForJava = false;
	{
		QString currentHostName = QHostInfo::localHostName();
		QString oldHostName = MMC->settings()->get("LastHostname").toString();
		if (currentHostName != oldHostName)
		{
			MMC->settings()->set("LastHostname", currentHostName);
			askForJava = true;
		}
	}

	{
		QString currentJavaPath = MMC->settings()->get("JavaPath").toString();
		if (currentJavaPath.isEmpty())
		{
			askForJava = true;
		}
	}

	if (askForJava)
	{
		QLOG_DEBUG() << "Java path needs resetting, showing Java selection dialog...";

		JavaVersionPtr java;

		VersionSelectDialog vselect(MMC->javalist().get(), tr("Select a Java version"), this,
									false);
		vselect.setResizeOn(2);
		vselect.exec();

		if (vselect.selectedVersion())
			java = std::dynamic_pointer_cast<JavaVersion>(vselect.selectedVersion());
		else
		{
			CustomMessageBox::selectable(
				this, tr("Invalid version selected"),
				tr("You didn't select a valid Java version, so MultiMC will "
				   "select the default. "
				   "You can change this in the settings dialog."),
				QMessageBox::Warning)->show();

			JavaUtils ju;
			java = ju.GetDefaultJava();
		}
		if (java)
			MMC->settings()->set("JavaPath", java->path);
		else
			MMC->settings()->set("JavaPath", QString("java"));
	}
}

void MainWindow::assetsIndexStarted()
{
	m_statusRight->setText(tr("Checking assets..."));
}

void MainWindow::assetsFilesStarted()
{
	m_statusRight->setText(tr("Downloading assets..."));
}

void MainWindow::assetsFilesProgress(int succeeded, int failed, int total)
{
	QString status = tr("Downloading assets: %1 / %2").arg(succeeded + failed).arg(total);
	if (failed > 0)
		status += tr(" (%1 failed)").arg(failed);
	status += tr("...");
	m_statusRight->setText(status);
}

void MainWindow::assetsFailed()
{
	m_statusRight->setText(tr("Failed to update assets."));
}

void MainWindow::assetsFinished()
{
	m_statusRight->setText(tr("Assets up to date."));
}<|MERGE_RESOLUTION|>--- conflicted
+++ resolved
@@ -576,35 +576,11 @@
 	}
 	else if (account.get() == nullptr)
 	{
-<<<<<<< HEAD
-		QLOG_ERROR() << "Auto login set but no accounts were stored.";
-		doLogin(tr("Auto login attempted, but no accounts are stored."));
-	}
-}
-
-void MainWindow::doLogin(QString username, QString password)
-{
-	PasswordLogin uInfo{username, password};
-
-	ProgressDialog *tDialog = new ProgressDialog(this);
-	LoginTask *loginTask = new LoginTask(uInfo, tDialog);
-	connect(loginTask, SIGNAL(succeeded()), SLOT(onLoginComplete()), Qt::QueuedConnection);
-	connect(loginTask, SIGNAL(failed(QString)), SLOT(doLogin(QString)), Qt::QueuedConnection);
-
-	tDialog->exec(loginTask);
-}
-
-void MainWindow::doLogin(const QString &errorMsg)
-{
-	if (!m_selectedInstance)
-		return;
-=======
 		// Tell the user they need to log in at least one account in order to play.
 		auto reply = CustomMessageBox::selectable(this, tr("No Account Selected"),
 			tr("You don't have an account selected as an active account."
 				"Would you like to open the account manager to select one now?"),
 			QMessageBox::Information, QMessageBox::Yes | QMessageBox::No)->exec();
->>>>>>> 75e79326
 
 		if (reply == QMessageBox::Yes)
 		{
@@ -623,16 +599,7 @@
 
 void MainWindow::prepareLaunch(BaseInstance* instance, MojangAccountPtr account)
 {
-<<<<<<< HEAD
-	if (!m_activeInst)
-		return;
-	LoginTask *task = (LoginTask *)QObject::sender();
-	m_activeLogin = task->getResult();
-
-	Task *updateTask = m_activeInst->doUpdate();
-=======
-	BaseUpdate *updateTask = instance->doUpdate();
->>>>>>> 75e79326
+	Task *updateTask = instance->doUpdate();
 	if (!updateTask)
 	{
 		launchInstance(instance, account);
@@ -640,7 +607,7 @@
 	else
 	{
 		ProgressDialog tDialog(this);
-		connect(updateTask, &BaseUpdate::succeeded, [this, instance, account] { launchInstance(instance, account); });
+		connect(updateTask, &Task::succeeded, [this, instance, account] { launchInstance(instance, account); });
 		connect(updateTask, SIGNAL(failed(QString)), SLOT(onGameUpdateError(QString)));
 		tDialog.exec(updateTask);
 		delete updateTask;
@@ -707,7 +674,9 @@
 	connect(console, SIGNAL(isClosing()), this, SLOT(instanceEnded()));
 
 	// I think this will work...
-	proc->setLogin(account->username(), account->accessToken());
+	QString username = account->username();
+	QString session_id = account->accessToken();
+	proc->setLogin(username, session_id);
 	proc->launch();
 }
 
