--- conflicted
+++ resolved
@@ -376,12 +376,8 @@
         shell: msys2 {0}
         run: |
           cmake --install ${{ env.BUILD_DIR }}
-<<<<<<< HEAD
           touch ${{ env.INSTALL_DIR }}/manifest.txt
           for l in $(find ${{ env.INSTALL_DIR }} -type f); do l=$(cygpath -u $l); l=${l#$(pwd)/}; l=${l#${{ env.INSTALL_DIR }}/}; l=${l#./}; echo $l; done >> ${{ env.INSTALL_DIR }}/manifest.txt 
-=======
-          while read l; do l=$(cygpath -u $l); l=${l#$(pwd)/}; l=${l#${{ env.INSTALL_DIR }}}; l=${l#./}; echo $l; done < ${{ env.BUILD_DIR }}/install_manifest.txt >> ${{ env.INSTALL_DIR }}/manifest.txt 
->>>>>>> 46a13c87
 
       - name: Package (Windows MSVC)
         if: runner.os == 'Windows' && matrix.msystem == ''
@@ -423,23 +419,15 @@
         run: |
           cp -r ${{ env.INSTALL_DIR }} ${{ env.INSTALL_PORTABLE_DIR }}  # cmake install on Windows is slow, let's just copy instead
           cmake --install ${{ env.BUILD_DIR }} --prefix ${{ env.INSTALL_PORTABLE_DIR }} --component portable
-<<<<<<< HEAD
           for l in $(find ${{ env.INSTALL_PORTABLE_DIR }} -type f); do l=$(cygpath -u $l); l=${l#$(pwd)/}; l=${l#${{ env.INSTALL_PORTABLE_DIR }}/}; l=${l#./}; echo $l; done >> ${{ env.INSTALL_PORTABLE_DIR }}/manifest.txt
-=======
-          while read l; do l=$(cygpath -u $l); l=${l#$(pwd)/}; l=${l#${{ env.INSTALL_DIR }}}; l=${l#./}; echo $l; done < ${{ env.BUILD_DIR }}/install_manifest_portable.txt >> ${{ env.INSTALL_DIR }}/manifest.txt 
->>>>>>> 46a13c87
 
       - name: Package (Windows MSVC, portable)
         if: runner.os == 'Windows' && matrix.msystem == ''
         run: |
           cp -r ${{ env.INSTALL_DIR }} ${{ env.INSTALL_PORTABLE_DIR }}  # cmake install on Windows is slow, let's just copy instead
           cmake --install ${{ env.BUILD_DIR }} --prefix ${{ env.INSTALL_PORTABLE_DIR }} --component portable
-<<<<<<< HEAD
           
           Get-ChildItem ${{ env.INSTALL_PORTABLE_DIR }} -Recurse | ForEach FullName | Resolve-Path -Relative | %{ $_.TrimStart('.\') } | %{ $_.TrimStart('${{ env.INSTALL_PORTABLE_DIR }}') } | %{ $_.TrimStart('\') } | Out-File -FilePath ${{ env.INSTALL_DIR }}/manifest.txt
-=======
-          Get-Content ${{ env.BUILD_DIR }}/install_manifest_portable.txt | %{ $_.TrimStart("$pwd/") } | %{ $_.TrimStart('${{ env.INSTALL_DIR }}') } | %{ $_.TrimStart('./') } | Out-File -Append -FilePath ${{ env.INSTALL_DIR }}/manifest.txt
->>>>>>> 46a13c87
 
       - name: Package (Windows, installer)
         if: runner.os == 'Windows'
@@ -460,11 +448,7 @@
         if: runner.os == 'Linux'
         run: |
           cmake --install ${{ env.BUILD_DIR }} --prefix ${{ env.INSTALL_DIR }}
-<<<<<<< HEAD
           for l in $(find ${{ env.INSTALL_DIR }} -type f); do l=${l#$(pwd)/}; l=${l#${{ env.INSTALL_DIR }}/}; l=${l#./}; echo $l; done > ${{ env.INSTALL_DIR }}/manifest.txt
-=======
-          while read l; do l=${l#$(pwd)/}; l=${l#${{ env.INSTALL_DIR }}}; l=${l#./}; echo $l; done < ${{ env.BUILD_DIR }}/install_manifest.txt >> ${{ env.INSTALL_DIR }}/manifest.txt
->>>>>>> 46a13c87
 
           cd ${{ env.INSTALL_DIR }}
           tar --owner root --group root -czf ../PrismLauncher.tar.gz *
@@ -474,13 +458,8 @@
         run: |
           cmake --install ${{ env.BUILD_DIR }} --prefix ${{ env.INSTALL_PORTABLE_DIR }}
           cmake --install ${{ env.BUILD_DIR }} --prefix ${{ env.INSTALL_PORTABLE_DIR }} --component portable
-<<<<<<< HEAD
           for l in $(find ${{ env.INSTALL_PORTABLE_DIR }} -type f); do l=${l#$(pwd)/}; l=${l#${{ env.INSTALL_PORTABLE_DIR }}/}; l=${l#./}; echo $l; done > ${{ env.INSTALL_PORTABLE_DIR }}/manifest.txt
 
-=======
-          while read l; do l=${l#$(pwd)/}; l=${l#${{ env.INSTALL_DIR_PORTABLE }}}; l=${l#./}; echo $l; done < ${{ env.BUILD_DIR }}/install_manifest.txt >> ${{ env.INSTALL_DIR_PORTABLE }}/manifest.txt
-          while read l; do l=${l#$(pwd)/}; l=${l#${{ env.INSTALL_DIR_PORTABLE }}}; l=${l#./}; echo $l; done < ${{ env.BUILD_DIR }}/install_manifest_portable.txt >> ${{ env.INSTALL_DIR_PORTABLE }}/manifest.txt
->>>>>>> 46a13c87
 
           cd ${{ env.INSTALL_PORTABLE_DIR }}
           tar -czf ../PrismLauncher-portable.tar.gz *
