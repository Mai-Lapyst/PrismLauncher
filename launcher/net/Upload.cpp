// SPDX-License-Identifier: GPL-3.0-only
/*
 *  Prism Launcher - Minecraft Launcher
 *  Copyright (c) 2022 flowln <flowlnlnln@gmail.com>
 *  Copyright (C) 2022 Sefa Eyeoglu <contact@scrumplex.net>
 *  Copyright (C) 2023 TheKodeToad <TheKodeToad@proton.me>
 *  Copyright (C) 2023 Rachel Powers <508861+Ryex@users.noreply.github.com>
 *
 *  This program is free software: you can redistribute it and/or modify
 *  it under the terms of the GNU General Public License as published by
 *  the Free Software Foundation, version 3.
 *
 *  This program is distributed in the hope that it will be useful,
 *  but WITHOUT ANY WARRANTY; without even the implied warranty of
 *  MERCHANTABILITY or FITNESS FOR A PARTICULAR PURPOSE.  See the
 *  GNU General Public License for more details.
 *
 *  You should have received a copy of the GNU General Public License
 *  along with this program.  If not, see <https://www.gnu.org/licenses/>.
 *
 * This file incorporates work covered by the following copyright and
 * permission notice:
 *
 *      Copyright 2013-2021 MultiMC Contributors
 *
 *      Licensed under the Apache License, Version 2.0 (the "License");
 *      you may not use this file except in compliance with the License.
 *      You may obtain a copy of the License at
 *
 *          http://www.apache.org/licenses/LICENSE-2.0
 *
 *      Unless required by applicable law or agreed to in writing, software
 *      distributed under the License is distributed on an "AS IS" BASIS,
 *      WITHOUT WARRANTIES OR CONDITIONS OF ANY KIND, either express or implied.
 *      See the License for the specific language governing permissions and
 *      limitations under the License.
 */

#include "Upload.h"

#include <utility>
<<<<<<< HEAD
#include "BuildConfig.h"
#include "ByteArraySink.h"

#if defined(LAUNCHER_APPLICATION)
#include "Application.h"
#endif
=======
#include "Application.h"
#include "BuildConfig.h"
#include "ByteArraySink.h"
>>>>>>> 1bd778d0

#include "net/Logging.h"

namespace Net {

bool Upload::abort()
{
    if (m_reply) {
        m_reply->abort();
    } else {
        m_state = State::AbortedByUser;
    }
    return true;
}

void Upload::downloadProgress(qint64 bytesReceived, qint64 bytesTotal)
{
    setProgress(bytesReceived, bytesTotal);
}

void Upload::downloadError(QNetworkReply::NetworkError error)
{
    if (error == QNetworkReply::OperationCanceledError) {
        qCCritical(taskUploadLogC) << getUid().toString() << "Aborted " << m_url.toString();
        m_state = State::AbortedByUser;
    } else {
        // error happened during download.
        qCCritical(taskUploadLogC) << getUid().toString() << "Failed " << m_url.toString() << " with reason " << error;
        m_state = State::Failed;
    }
}

void Upload::sslErrors(const QList<QSslError>& errors)
{
    int i = 1;
    for (const auto& error : errors) {
        qCCritical(taskUploadLogC) << getUid().toString() << "Upload" << m_url.toString() << "SSL Error #" << i << " : "
                                   << error.errorString();
        auto cert = error.certificate();
        qCCritical(taskUploadLogC) << getUid().toString() << "Certificate in question:\n" << cert.toText();
        i++;
    }
}

bool Upload::handleRedirect()
{
    QUrl redirect = m_reply->header(QNetworkRequest::LocationHeader).toUrl();
    if (!redirect.isValid()) {
        if (!m_reply->hasRawHeader("Location")) {
            // no redirect -> it's fine to continue
            return false;
        }
        // there is a Location header, but it's not correct. we need to apply some workarounds...
        QByteArray redirectBA = m_reply->rawHeader("Location");
        if (redirectBA.size() == 0) {
            // empty, yet present redirect header? WTF?
            return false;
        }
        QString redirectStr = QString::fromUtf8(redirectBA);

        if (redirectStr.startsWith("//")) {
            /*
             * IF the URL begins with //, we need to insert the URL scheme.
             * See: https://bugreports.qt.io/browse/QTBUG-41061
             * See: http://tools.ietf.org/html/rfc3986#section-4.2
             */
            redirectStr = m_reply->url().scheme() + ":" + redirectStr;
        } else if (redirectStr.startsWith("/")) {
            /*
             * IF the URL begins with /, we need to process it as a relative URL
             */
            auto url = m_reply->url();
            url.setPath(redirectStr, QUrl::TolerantMode);
            redirectStr = url.toString();
        }

        /*
         * Next, make sure the URL is parsed in tolerant mode. Qt doesn't parse the location header in tolerant mode, which causes issues.
         * FIXME: report Qt bug for this
         */
        redirect = QUrl(redirectStr, QUrl::TolerantMode);
        if (!redirect.isValid()) {
            qCWarning(taskUploadLogC) << getUid().toString() << "Failed to parse redirect URL:" << redirectStr;
            downloadError(QNetworkReply::ProtocolFailure);
            return false;
        }
        qCDebug(taskUploadLogC) << getUid().toString() << "Fixed location header:" << redirect;
    } else {
        qCDebug(taskUploadLogC) << getUid().toString() << "Location header:" << redirect;
    }
<<<<<<< HEAD

    m_url = QUrl(redirect.toString());
    qCDebug(taskUploadLogC) << getUid().toString() << "Following redirect to " << m_url.toString();
    startAction(m_network);
    return true;
}

void Upload::downloadFinished()
{
    // handle HTTP redirection first
    // very unlikely for post requests, still can happen
    if (handleRedirect()) {
        qCDebug(taskUploadLogC) << getUid().toString() << "Upload redirected:" << m_url.toString();
        return;
    }

    // if the download failed before this point ...
    if (m_state == State::Succeeded) {
        qCDebug(taskUploadLogC) << getUid().toString() << "Upload failed but we are allowed to proceed:" << m_url.toString();
        m_sink->abort();
        m_reply.reset();
        emitSucceeded();
        return;
    } else if (m_state == State::Failed) {
        qCDebug(taskUploadLogC) << getUid().toString() << "Upload failed in previous step:" << m_url.toString();
        m_sink->abort();
        m_reply.reset();
        emitFailed("");
        return;
    } else if (m_state == State::AbortedByUser) {
        qCDebug(taskUploadLogC) << getUid().toString() << "Upload aborted in previous step:" << m_url.toString();
        m_sink->abort();
        m_reply.reset();
        emitAborted();
        return;
    }

    // make sure we got all the remaining data, if any
    auto data = m_reply->readAll();
    if (data.size()) {
        qCDebug(taskUploadLogC) << getUid().toString() << "Writing extra" << data.size() << "bytes";
        m_state = m_sink->write(data);
    }

    // otherwise, finalize the whole graph
    m_state = m_sink->finalize(*m_reply.get());
    if (m_state != State::Succeeded) {
        qCDebug(taskUploadLogC) << getUid().toString() << "Upload failed to finalize:" << m_url.toString();
        m_sink->abort();
        m_reply.reset();
        emitFailed("");
=======

    m_url = QUrl(redirect.toString());
    qCDebug(taskUploadLogC) << getUid().toString() << "Following redirect to " << m_url.toString();
    startAction(m_network);
    return true;
}

void Upload::downloadFinished()
{
    // handle HTTP redirection first
    // very unlikely for post requests, still can happen
    if (handleRedirect()) {
        qCDebug(taskUploadLogC) << getUid().toString() << "Upload redirected:" << m_url.toString();
        return;
    }

    // if the download failed before this point ...
    if (m_state == State::Succeeded) {
        qCDebug(taskUploadLogC) << getUid().toString() << "Upload failed but we are allowed to proceed:" << m_url.toString();
        m_sink->abort();
        m_reply.reset();
        emit succeeded();
        return;
    } else if (m_state == State::Failed) {
        qCDebug(taskUploadLogC) << getUid().toString() << "Upload failed in previous step:" << m_url.toString();
        m_sink->abort();
        m_reply.reset();
        emit failed("");
        return;
    } else if (m_state == State::AbortedByUser) {
        qCDebug(taskUploadLogC) << getUid().toString() << "Upload aborted in previous step:" << m_url.toString();
        m_sink->abort();
        m_reply.reset();
        emit aborted();
>>>>>>> 1bd778d0
        return;
    }
    m_reply.reset();
    qCDebug(taskUploadLogC) << getUid().toString() << "Upload succeeded:" << m_url.toString();
    emitSucceeded();
}

<<<<<<< HEAD
void Upload::downloadReadyRead()
{
    if (m_state == State::Running) {
        auto data = m_reply->readAll();
        m_state = m_sink->write(data);
    }
}

void Upload::executeTask()
{
    setStatus(tr("Uploading %1").arg(m_url.toString()));

    if (m_state == State::AbortedByUser) {
        qCWarning(taskUploadLogC) << getUid().toString() << "Attempt to start an aborted Upload:" << m_url.toString();
        emitAborted();
=======
    // make sure we got all the remaining data, if any
    auto data = m_reply->readAll();
    if (data.size()) {
        qCDebug(taskUploadLogC) << getUid().toString() << "Writing extra" << data.size() << "bytes";
        m_state = m_sink->write(data);
    }

    // otherwise, finalize the whole graph
    m_state = m_sink->finalize(*m_reply.get());
    if (m_state != State::Succeeded) {
        qCDebug(taskUploadLogC) << getUid().toString() << "Upload failed to finalize:" << m_url.toString();
        m_sink->abort();
        m_reply.reset();
        emit failed("");
        return;
    }
    m_reply.reset();
    qCDebug(taskUploadLogC) << getUid().toString() << "Upload succeeded:" << m_url.toString();
    emit succeeded();
}

void Upload::downloadReadyRead()
{
    if (m_state == State::Running) {
        auto data = m_reply->readAll();
        m_state = m_sink->write(data);
    }
}

void Upload::executeTask()
{
    setStatus(tr("Uploading %1").arg(m_url.toString()));

    if (m_state == State::AbortedByUser) {
        qCWarning(taskUploadLogC) << getUid().toString() << "Attempt to start an aborted Upload:" << m_url.toString();
        emit aborted();
>>>>>>> 1bd778d0
        return;
    }
    QNetworkRequest request(m_url);
    m_state = m_sink->init(request);
    switch (m_state) {
        case State::Succeeded:
            emitSucceeded();
            qCDebug(taskUploadLogC) << getUid().toString() << "Upload cache hit " << m_url.toString();
            return;
        case State::Running:
            qCDebug(taskUploadLogC) << getUid().toString() << "Uploading " << m_url.toString();
            break;
        case State::Inactive:
        case State::Failed:
            emitFailed("");
            return;
        case State::AbortedByUser:
            emitAborted();
            return;
    }

<<<<<<< HEAD
#if defined(LAUNCHER_APPLICATION)
    auto user_agent = APPLICATION->getUserAgent();
#else
    auto user_agent = BuildConfig.USER_AGENT;
#endif
    request.setHeader(QNetworkRequest::UserAgentHeader, user_agent.toUtf8());

    for (auto& header_proxy : m_headerProxies) {
        header_proxy->writeHeaders(request);
=======
    request.setHeader(QNetworkRequest::UserAgentHeader, APPLICATION->getUserAgent().toUtf8());
    // TODO remove duplication
    if (APPLICATION->capabilities() & Application::SupportsFlame && request.url().host() == QUrl(BuildConfig.FLAME_BASE_URL).host()) {
        request.setRawHeader("x-api-key", APPLICATION->getFlameAPIKey().toUtf8());
    } else if (request.url().host() == QUrl(BuildConfig.MODRINTH_PROD_URL).host() ||
               request.url().host() == QUrl(BuildConfig.MODRINTH_STAGING_URL).host()) {
        QString token = APPLICATION->getModrinthAPIToken();
        if (!token.isNull())
            request.setRawHeader("Authorization", token.toUtf8());
>>>>>>> 1bd778d0
    }

    // TODO other types of post requests ?
    request.setHeader(QNetworkRequest::ContentTypeHeader, "application/json");
    QNetworkReply* rep = m_network->post(request, m_post_data);

    m_reply.reset(rep);
    connect(rep, &QNetworkReply::downloadProgress, this, &Upload::downloadProgress);
    connect(rep, &QNetworkReply::finished, this, &Upload::downloadFinished);
#if QT_VERSION >= QT_VERSION_CHECK(5, 15, 0)  // QNetworkReply::errorOccurred added in 5.15
    connect(rep, &QNetworkReply::errorOccurred, this, &Upload::downloadError);
#else
    connect(rep, QOverload<QNetworkReply::NetworkError>::of(&QNetworkReply::error), this, &Upload::downloadError);
#endif
    connect(rep, &QNetworkReply::sslErrors, this, &Upload::sslErrors);
    connect(rep, &QNetworkReply::readyRead, this, &Upload::downloadReadyRead);
}

<<<<<<< HEAD
Upload::Ptr Upload::makeByteArray(QUrl url, QByteArray* output, QByteArray m_post_data)
=======
Upload::Ptr Upload::makeByteArray(QUrl url, std::shared_ptr<QByteArray> output, QByteArray m_post_data)
>>>>>>> 1bd778d0
{
    auto up = makeShared<Upload>();
    up->m_url = std::move(url);
    up->m_sink.reset(new ByteArraySink(output));
    up->m_post_data = std::move(m_post_data);
    return up;
}
}  // namespace Net<|MERGE_RESOLUTION|>--- conflicted
+++ resolved
@@ -38,19 +38,14 @@
 
 #include "Upload.h"
 
+#include <memory>
 #include <utility>
-<<<<<<< HEAD
 #include "BuildConfig.h"
 #include "ByteArraySink.h"
 
 #if defined(LAUNCHER_APPLICATION)
 #include "Application.h"
 #endif
-=======
-#include "Application.h"
-#include "BuildConfig.h"
-#include "ByteArraySink.h"
->>>>>>> 1bd778d0
 
 #include "net/Logging.h"
 
@@ -141,7 +136,6 @@
     } else {
         qCDebug(taskUploadLogC) << getUid().toString() << "Location header:" << redirect;
     }
-<<<<<<< HEAD
 
     m_url = QUrl(redirect.toString());
     qCDebug(taskUploadLogC) << getUid().toString() << "Following redirect to " << m_url.toString();
@@ -193,42 +187,6 @@
         m_sink->abort();
         m_reply.reset();
         emitFailed("");
-=======
-
-    m_url = QUrl(redirect.toString());
-    qCDebug(taskUploadLogC) << getUid().toString() << "Following redirect to " << m_url.toString();
-    startAction(m_network);
-    return true;
-}
-
-void Upload::downloadFinished()
-{
-    // handle HTTP redirection first
-    // very unlikely for post requests, still can happen
-    if (handleRedirect()) {
-        qCDebug(taskUploadLogC) << getUid().toString() << "Upload redirected:" << m_url.toString();
-        return;
-    }
-
-    // if the download failed before this point ...
-    if (m_state == State::Succeeded) {
-        qCDebug(taskUploadLogC) << getUid().toString() << "Upload failed but we are allowed to proceed:" << m_url.toString();
-        m_sink->abort();
-        m_reply.reset();
-        emit succeeded();
-        return;
-    } else if (m_state == State::Failed) {
-        qCDebug(taskUploadLogC) << getUid().toString() << "Upload failed in previous step:" << m_url.toString();
-        m_sink->abort();
-        m_reply.reset();
-        emit failed("");
-        return;
-    } else if (m_state == State::AbortedByUser) {
-        qCDebug(taskUploadLogC) << getUid().toString() << "Upload aborted in previous step:" << m_url.toString();
-        m_sink->abort();
-        m_reply.reset();
-        emit aborted();
->>>>>>> 1bd778d0
         return;
     }
     m_reply.reset();
@@ -236,7 +194,6 @@
     emitSucceeded();
 }
 
-<<<<<<< HEAD
 void Upload::downloadReadyRead()
 {
     if (m_state == State::Running) {
@@ -252,44 +209,6 @@
     if (m_state == State::AbortedByUser) {
         qCWarning(taskUploadLogC) << getUid().toString() << "Attempt to start an aborted Upload:" << m_url.toString();
         emitAborted();
-=======
-    // make sure we got all the remaining data, if any
-    auto data = m_reply->readAll();
-    if (data.size()) {
-        qCDebug(taskUploadLogC) << getUid().toString() << "Writing extra" << data.size() << "bytes";
-        m_state = m_sink->write(data);
-    }
-
-    // otherwise, finalize the whole graph
-    m_state = m_sink->finalize(*m_reply.get());
-    if (m_state != State::Succeeded) {
-        qCDebug(taskUploadLogC) << getUid().toString() << "Upload failed to finalize:" << m_url.toString();
-        m_sink->abort();
-        m_reply.reset();
-        emit failed("");
-        return;
-    }
-    m_reply.reset();
-    qCDebug(taskUploadLogC) << getUid().toString() << "Upload succeeded:" << m_url.toString();
-    emit succeeded();
-}
-
-void Upload::downloadReadyRead()
-{
-    if (m_state == State::Running) {
-        auto data = m_reply->readAll();
-        m_state = m_sink->write(data);
-    }
-}
-
-void Upload::executeTask()
-{
-    setStatus(tr("Uploading %1").arg(m_url.toString()));
-
-    if (m_state == State::AbortedByUser) {
-        qCWarning(taskUploadLogC) << getUid().toString() << "Attempt to start an aborted Upload:" << m_url.toString();
-        emit aborted();
->>>>>>> 1bd778d0
         return;
     }
     QNetworkRequest request(m_url);
@@ -311,7 +230,6 @@
             return;
     }
 
-<<<<<<< HEAD
 #if defined(LAUNCHER_APPLICATION)
     auto user_agent = APPLICATION->getUserAgent();
 #else
@@ -321,17 +239,6 @@
 
     for (auto& header_proxy : m_headerProxies) {
         header_proxy->writeHeaders(request);
-=======
-    request.setHeader(QNetworkRequest::UserAgentHeader, APPLICATION->getUserAgent().toUtf8());
-    // TODO remove duplication
-    if (APPLICATION->capabilities() & Application::SupportsFlame && request.url().host() == QUrl(BuildConfig.FLAME_BASE_URL).host()) {
-        request.setRawHeader("x-api-key", APPLICATION->getFlameAPIKey().toUtf8());
-    } else if (request.url().host() == QUrl(BuildConfig.MODRINTH_PROD_URL).host() ||
-               request.url().host() == QUrl(BuildConfig.MODRINTH_STAGING_URL).host()) {
-        QString token = APPLICATION->getModrinthAPIToken();
-        if (!token.isNull())
-            request.setRawHeader("Authorization", token.toUtf8());
->>>>>>> 1bd778d0
     }
 
     // TODO other types of post requests ?
@@ -350,11 +257,7 @@
     connect(rep, &QNetworkReply::readyRead, this, &Upload::downloadReadyRead);
 }
 
-<<<<<<< HEAD
-Upload::Ptr Upload::makeByteArray(QUrl url, QByteArray* output, QByteArray m_post_data)
-=======
 Upload::Ptr Upload::makeByteArray(QUrl url, std::shared_ptr<QByteArray> output, QByteArray m_post_data)
->>>>>>> 1bd778d0
 {
     auto up = makeShared<Upload>();
     up->m_url = std::move(url);
