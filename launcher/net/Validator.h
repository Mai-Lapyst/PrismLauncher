--- conflicted
+++ resolved
@@ -39,16 +39,9 @@
 namespace Net {
 class Validator {
    public: /* con/des */
-<<<<<<< HEAD
     Validator() {}
-
     virtual ~Validator() {}
 
-=======
-    Validator(){};
-    virtual ~Validator(){};
-
->>>>>>> 3aba7f8f
    public: /* methods */
     virtual bool init(QNetworkRequest& request) = 0;
     virtual bool write(QByteArray& data) = 0;
