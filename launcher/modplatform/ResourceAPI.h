// SPDX-FileCopyrightText: 2023 flowln <flowlnlnln@gmail.com>
//
// SPDX-License-Identifier: GPL-3.0-only AND Apache-2.0
/*
 *  PolyMC - Minecraft Launcher
 *  Copyright (C) 2022 Sefa Eyeoglu <contact@scrumplex.net>
 *
 *  This program is free software: you can redistribute it and/or modify
 *  it under the terms of the GNU General Public License as published by
 *  the Free Software Foundation, version 3.
 *
 *  This program is distributed in the hope that it will be useful,
 *  but WITHOUT ANY WARRANTY; without even the implied warranty of
 *  MERCHANTABILITY or FITNESS FOR A PARTICULAR PURPOSE.  See the
 *  GNU General Public License for more details.
 *
 *  You should have received a copy of the GNU General Public License
 *  along with this program.  If not, see <https://www.gnu.org/licenses/>.
 *
 * This file incorporates work covered by the following copyright and
 * permission notice:
 *
 *      Copyright 2013-2021 MultiMC Contributors
 *
 *      Licensed under the Apache License, Version 2.0 (the "License");
 *      you may not use this file except in compliance with the License.
 *      You may obtain a copy of the License at
 *
 *          http://www.apache.org/licenses/LICENSE-2.0
 *
 *      Unless required by applicable law or agreed to in writing, software
 *      distributed under the License is distributed on an "AS IS" BASIS,
 *      WITHOUT WARRANTIES OR CONDITIONS OF ANY KIND, either express or implied.
 *      See the License for the specific language governing permissions and
 *      limitations under the License.
 */

#pragma once

#include <QDebug>
#include <QList>
#include <QString>

#include <list>
#include <optional>

#include "../Version.h"

#include "modplatform/ModIndex.h"
#include "tasks/Task.h"

/* Simple class with a common interface for interacting with APIs */
class ResourceAPI {
   public:
    virtual ~ResourceAPI() = default;

    enum ModLoaderType { Forge = 1 << 0, Cauldron = 1 << 1, LiteLoader = 1 << 2, Fabric = 1 << 3, Quilt = 1 << 4 };
    Q_DECLARE_FLAGS(ModLoaderTypes, ModLoaderType)

    struct SortingMethod {
        // The index of the sorting method. Used to allow for arbitrary ordering in the list of methods.
        // Used by Flame in the API request.
        unsigned int index;
        // The real name of the sorting, as used in the respective API specification.
        // Used by Modrinth in the API request.
        QString name;
        // The human-readable name of the sorting, used for display in the UI.
        QString readable_name;
    };

    struct SearchArgs {
        ModPlatform::ResourceType type{};
        int offset = 0;

        std::optional<QString> search;
        std::optional<SortingMethod> sorting;
        std::optional<ModLoaderTypes> loaders;
        std::optional<std::list<Version> > versions;
    };
    struct SearchCallbacks {
        std::function<void(QJsonDocument&)> on_succeed;
        std::function<void(QString const& reason, int network_error_code)> on_fail;
        std::function<void()> on_abort;
    };

    struct VersionSearchArgs {
        ModPlatform::IndexedPack pack;

        std::optional<std::list<Version> > mcVersions;
        std::optional<ModLoaderTypes> loaders;

        VersionSearchArgs(VersionSearchArgs const&) = default;
        void operator=(VersionSearchArgs other)
        {
            pack = other.pack;
            mcVersions = other.mcVersions;
            loaders = other.loaders;
        }
    };
    struct VersionSearchCallbacks {
        std::function<void(QJsonDocument&, ModPlatform::IndexedPack)> on_succeed;
    };

    struct ProjectInfoArgs {
        ModPlatform::IndexedPack pack;

        ProjectInfoArgs(ProjectInfoArgs const&) = default;
        void operator=(ProjectInfoArgs other) { pack = other.pack; }
    };
    struct ProjectInfoCallbacks {
        std::function<void(QJsonDocument&, ModPlatform::IndexedPack)> on_succeed;
    };

    struct DependencySearchArgs {
        ModPlatform::Dependency dependency;
        Version mcVersion;
        ModLoaderTypes loader;
    };

    struct DependencySearchCallbacks {
        std::function<void(QJsonDocument&, const ModPlatform::Dependency&)> on_succeed;
    };

   public:
    /** Gets a list of available sorting methods for this API. */
    [[nodiscard]] virtual auto getSortingMethods() const -> QList<SortingMethod> = 0;

   public slots:
    [[nodiscard]] virtual Task::Ptr searchProjects(SearchArgs&&, SearchCallbacks&&) const
    {
        qWarning() << "TODO: ResourceAPI::searchProjects";
        return nullptr;
    }
<<<<<<< HEAD
    /** getProject(QString addonId, QByteArray* responce)*/
    [[nodiscard]] virtual Task::Ptr getProject(QString, QByteArray*) const
=======
    [[nodiscard]] virtual Task::Ptr getProject(QString addonId, std::shared_ptr<QByteArray> response) const
>>>>>>> c523765c
    {
        qWarning() << "TODO: ResourceAPI::getProject";
        return nullptr;
    }
<<<<<<< HEAD
    /** getProjects(QStringList addonIds, QByteArray* responce) */
    [[nodiscard]] virtual Task::Ptr getProjects(QStringList, QByteArray*) const
=======
    [[nodiscard]] virtual Task::Ptr getProjects(QStringList addonIds, std::shared_ptr<QByteArray> response) const
>>>>>>> c523765c
    {
        qWarning() << "TODO: ResourceAPI::getProjects";
        return nullptr;
    }

    [[nodiscard]] virtual Task::Ptr getProjectInfo(ProjectInfoArgs&&, ProjectInfoCallbacks&&) const
    {
        qWarning() << "TODO: ResourceAPI::getProjectInfo";
        return nullptr;
    }
    [[nodiscard]] virtual Task::Ptr getProjectVersions(VersionSearchArgs&&, VersionSearchCallbacks&&) const
    {
        qWarning() << "TODO: ResourceAPI::getProjectVersions";
        return nullptr;
    }

    [[nodiscard]] virtual Task::Ptr getDependencyVersion(DependencySearchArgs&&, DependencySearchCallbacks&&) const
    {
        qWarning() << "TODO";
        return nullptr;
    }

    static auto getModLoaderString(ModLoaderType type) -> const QString
    {
        switch (type) {
            case Forge:
                return "forge";
            case Cauldron:
                return "cauldron";
            case LiteLoader:
                return "liteloader";
            case Fabric:
                return "fabric";
            case Quilt:
                return "quilt";
            default:
                break;
        }
        return "";
    }

   protected:
    [[nodiscard]] inline QString debugName() const { return "External resource API"; }

    [[nodiscard]] inline auto getGameVersionsString(std::list<Version> mcVersions) const -> QString
    {
        QString s;
        for (auto& ver : mcVersions) {
            s += QString("\"%1\",").arg(ver.toString());
        }
        s.remove(s.length() - 1, 1);  // remove last comma
        return s;
    }
};<|MERGE_RESOLUTION|>--- conflicted
+++ resolved
@@ -131,22 +131,12 @@
         qWarning() << "TODO: ResourceAPI::searchProjects";
         return nullptr;
     }
-<<<<<<< HEAD
-    /** getProject(QString addonId, QByteArray* responce)*/
-    [[nodiscard]] virtual Task::Ptr getProject(QString, QByteArray*) const
-=======
     [[nodiscard]] virtual Task::Ptr getProject(QString addonId, std::shared_ptr<QByteArray> response) const
->>>>>>> c523765c
     {
         qWarning() << "TODO: ResourceAPI::getProject";
         return nullptr;
     }
-<<<<<<< HEAD
-    /** getProjects(QStringList addonIds, QByteArray* responce) */
-    [[nodiscard]] virtual Task::Ptr getProjects(QStringList, QByteArray*) const
-=======
     [[nodiscard]] virtual Task::Ptr getProjects(QStringList addonIds, std::shared_ptr<QByteArray> response) const
->>>>>>> c523765c
     {
         qWarning() << "TODO: ResourceAPI::getProjects";
         return nullptr;
