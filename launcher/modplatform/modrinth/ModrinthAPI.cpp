// SPDX-FileCopyrightText: 2023 flowln <flowlnlnln@gmail.com>
//
// SPDX-License-Identifier: GPL-3.0-only

#include "ModrinthAPI.h"

#include "Application.h"
#include "Json.h"
#include "net/ApiDownload.h"
#include "net/ApiUpload.h"
#include "net/NetJob.h"
#include "net/Upload.h"
#include "net/ApiDownload.h"

Task::Ptr ModrinthAPI::currentVersion(QString hash, QString hash_format, std::shared_ptr<QByteArray> response)
{
    auto netJob = makeShared<NetJob>(QString("Modrinth::GetCurrentVersion"), APPLICATION->network());

    netJob->addNetAction(Net::ApiDownload::makeByteArray(
        QString(BuildConfig.MODRINTH_PROD_URL + "/version_file/%1?algorithm=%2").arg(hash, hash_format), response));

    return netJob;
}

Task::Ptr ModrinthAPI::currentVersions(const QStringList& hashes, QString hash_format, std::shared_ptr<QByteArray> response)
{
    auto netJob = makeShared<NetJob>(QString("Modrinth::GetCurrentVersions"), APPLICATION->network());

    QJsonObject body_obj;

    Json::writeStringList(body_obj, "hashes", hashes);
    Json::writeString(body_obj, "algorithm", hash_format);

    QJsonDocument body(body_obj);
    auto body_raw = body.toJson();

    netJob->addNetAction(Net::ApiUpload::makeByteArray(QString(BuildConfig.MODRINTH_PROD_URL + "/version_files"), response, body_raw));

    return netJob;
}

Task::Ptr ModrinthAPI::latestVersion(QString hash,
                                     QString hash_format,
                                     std::optional<std::list<Version>> mcVersions,
                                     std::optional<ModLoaderTypes> loaders,
                                     std::shared_ptr<QByteArray> response)
{
    auto netJob = makeShared<NetJob>(QString("Modrinth::GetLatestVersion"), APPLICATION->network());

    QJsonObject body_obj;

    if (loaders.has_value())
        Json::writeStringList(body_obj, "loaders", getModLoaderStrings(loaders.value()));

    if (mcVersions.has_value()) {
        QStringList game_versions;
        for (auto& ver : mcVersions.value()) {
            game_versions.append(ver.toString());
        }
        Json::writeStringList(body_obj, "game_versions", game_versions);
    }

    QJsonDocument body(body_obj);
    auto body_raw = body.toJson();

    netJob->addNetAction(Net::ApiUpload::makeByteArray(
        QString(BuildConfig.MODRINTH_PROD_URL + "/version_file/%1/update?algorithm=%2").arg(hash, hash_format), response, body_raw));

    return netJob;
}

Task::Ptr ModrinthAPI::latestVersions(const QStringList& hashes,
                                      QString hash_format,
                                      std::optional<std::list<Version>> mcVersions,
                                      std::optional<ModLoaderTypes> loaders,
                                      std::shared_ptr<QByteArray> response)
{
    auto netJob = makeShared<NetJob>(QString("Modrinth::GetLatestVersions"), APPLICATION->network());

    QJsonObject body_obj;

    Json::writeStringList(body_obj, "hashes", hashes);
    Json::writeString(body_obj, "algorithm", hash_format);

    if (loaders.has_value())
        Json::writeStringList(body_obj, "loaders", getModLoaderStrings(loaders.value()));

    if (mcVersions.has_value()) {
        QStringList game_versions;
        for (auto& ver : mcVersions.value()) {
            game_versions.append(ver.toString());
        }
        Json::writeStringList(body_obj, "game_versions", game_versions);
    }

    QJsonDocument body(body_obj);
    auto body_raw = body.toJson();

    netJob->addNetAction(
        Net::ApiUpload::makeByteArray(QString(BuildConfig.MODRINTH_PROD_URL + "/version_files/update"), response, body_raw));

    return netJob;
}

Task::Ptr ModrinthAPI::getProjects(QStringList addonIds, std::shared_ptr<QByteArray> response) const
{
    auto netJob = makeShared<NetJob>(QString("Modrinth::GetProjects"), APPLICATION->network());
    auto searchUrl = getMultipleModInfoURL(addonIds);

    netJob->addNetAction(Net::ApiDownload::makeByteArray(QUrl(searchUrl), response));
<<<<<<< HEAD

    QObject::connect(netJob.get(), &NetJob::finished, [response, netJob] {
        delete response;
    });
=======
>>>>>>> 013a26aa

    return netJob;
}

// https://docs.modrinth.com/api-spec/#tag/projects/operation/searchProjects
static QList<ResourceAPI::SortingMethod> s_sorts = { { 1, "relevance", QObject::tr("Sort by Relevance") },
                                                     { 2, "downloads", QObject::tr("Sort by Downloads") },
                                                     { 3, "follows", QObject::tr("Sort by Follows") },
                                                     { 4, "newest", QObject::tr("Sort by Last Updated") },
                                                     { 5, "updated", QObject::tr("Sort by Newest") } };

QList<ResourceAPI::SortingMethod> ModrinthAPI::getSortingMethods() const
{
    return s_sorts;
}<|MERGE_RESOLUTION|>--- conflicted
+++ resolved
@@ -108,13 +108,6 @@
     auto searchUrl = getMultipleModInfoURL(addonIds);
 
     netJob->addNetAction(Net::ApiDownload::makeByteArray(QUrl(searchUrl), response));
-<<<<<<< HEAD
-
-    QObject::connect(netJob.get(), &NetJob::finished, [response, netJob] {
-        delete response;
-    });
-=======
->>>>>>> 013a26aa
 
     return netJob;
 }
