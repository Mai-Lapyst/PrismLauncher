--- conflicted
+++ resolved
@@ -12,15 +12,9 @@
 
 class ModrinthAPI : public NetworkResourceAPI {
    public:
-<<<<<<< HEAD
-    auto currentVersion(QString hash, QString hash_format, QByteArray* response) -> Task::Ptr;
-
-    auto currentVersions(const QStringList& hashes, QString hash_format, QByteArray* response) -> Task::Ptr;
-=======
     auto currentVersion(QString hash, QString hash_format, std::shared_ptr<QByteArray> response) -> Task::Ptr;
 
     auto currentVersions(const QStringList& hashes, QString hash_format, std::shared_ptr<QByteArray> response) -> Task::Ptr;
->>>>>>> 046d5101
 
     auto latestVersion(QString hash,
                        QString hash_format,
@@ -32,11 +26,7 @@
                         QString hash_format,
                         std::optional<std::list<Version>> mcVersions,
                         std::optional<ModLoaderTypes> loaders,
-<<<<<<< HEAD
-                        QByteArray* response) -> Task::Ptr;
-=======
                         std::shared_ptr<QByteArray> response) -> Task::Ptr;
->>>>>>> 046d5101
 
     Task::Ptr getProjects(QStringList addonIds, std::shared_ptr<QByteArray> response) const override;
 
