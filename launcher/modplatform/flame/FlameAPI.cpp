--- conflicted
+++ resolved
@@ -8,13 +8,9 @@
 #include "Application.h"
 #include "BuildConfig.h"
 #include "Json.h"
-<<<<<<< HEAD
-=======
 #include "net/ApiDownload.h"
->>>>>>> 8f5bb982
 #include "net/ApiUpload.h"
 #include "net/NetJob.h"
-#include "net/ApiDownload.h"
 #include "net/Upload.h"
 
 Task::Ptr FlameAPI::matchFingerprints(const QList<uint>& fingerprints, std::shared_ptr<QByteArray> response)
@@ -79,13 +75,8 @@
 
     auto netJob = makeShared<NetJob>(QString("Flame::ModDescription"), APPLICATION->network());
     auto response = std::make_shared<QByteArray>();
-<<<<<<< HEAD
-    netJob->addNetAction(
-        Net::ApiDownload::makeByteArray(QString("https://api.curseforge.com/v1/mods/%1/description").arg(QString::number(modId)), response));
-=======
     netJob->addNetAction(Net::ApiDownload::makeByteArray(
         QString("https://api.curseforge.com/v1/mods/%1/description").arg(QString::number(modId)), response));
->>>>>>> 8f5bb982
 
     QObject::connect(netJob.get(), &NetJob::succeeded, [&netJob, response, &description] {
         QJsonParseError parse_error{};
