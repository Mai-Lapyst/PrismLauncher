--- conflicted
+++ resolved
@@ -73,10 +73,7 @@
         callbacks.on_succeed(doc, args.pack);
     });
     QObject::connect(job.get(), &NetJob::failed, [callbacks](QString reason) { callbacks.on_fail(reason); });
-<<<<<<< HEAD
-=======
     QObject::connect(job.get(), &NetJob::aborted, [callbacks] { callbacks.on_abort(); });
->>>>>>> c01e95b7
     return job;
 }
 
