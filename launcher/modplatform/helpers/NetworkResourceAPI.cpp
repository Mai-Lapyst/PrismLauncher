// SPDX-FileCopyrightText: 2023 flowln <flowlnlnln@gmail.com>
//
// SPDX-License-Identifier: GPL-3.0-only

#include "NetworkResourceAPI.h"

#include "Application.h"
#include "net/NetJob.h"

#include "modplatform/ModIndex.h"

Task::Ptr NetworkResourceAPI::searchProjects(SearchArgs&& args, SearchCallbacks&& callbacks) const
{
    auto search_url_optional = getSearchURL(args);
    if (!search_url_optional.has_value()) {
        callbacks.on_fail("Failed to create search URL", -1);
        return nullptr;
    }

    auto search_url = search_url_optional.value();

    auto response = new QByteArray();
    auto netJob = makeShared<NetJob>(QString("%1::Search").arg(debugName()), APPLICATION->network());

    netJob->addNetAction(Net::Download::makeByteArray(QUrl(search_url), response));

<<<<<<< HEAD
    QObject::connect(netJob.get(), &NetJob::succeeded, [=] {
=======
    QObject::connect(netJob.get(), &NetJob::succeeded, [this, response, callbacks]{
>>>>>>> bdff8591
        QJsonParseError parse_error{};
        QJsonDocument doc = QJsonDocument::fromJson(*response, &parse_error);
        if (parse_error.error != QJsonParseError::NoError) {
            qWarning() << "Error while parsing JSON response from " << debugName() << " at " << parse_error.offset
                       << " reason: " << parse_error.errorString();
            qWarning() << *response;

            callbacks.on_fail(parse_error.errorString(), -1);

            return;
        }

        callbacks.on_succeed(doc);
    });

<<<<<<< HEAD
    QObject::connect(netJob.get(), &NetJob::failed, [=](QString reason) {
=======
    QObject::connect(netJob.get(), &NetJob::failed, [&netJob, callbacks](QString reason){
>>>>>>> bdff8591
        int network_error_code = -1;
        if (auto* failed_action = netJob->getFailedActions().at(0); failed_action && failed_action->m_reply)
            network_error_code = failed_action->m_reply->attribute(QNetworkRequest::HttpStatusCodeAttribute).toInt();

<<<<<<< HEAD
        callbacks.on_fail(reason, network_error_code);
    });
    QObject::connect(netJob.get(), &NetJob::aborted, [=] { callbacks.on_abort(); });
=======
       callbacks.on_fail(reason, network_error_code); 
    });
    QObject::connect(netJob.get(), &NetJob::aborted, [callbacks]{
       callbacks.on_abort(); 
    });
    QObject::connect(netJob.get(), &NetJob::finished, [response] {
        delete response;
    });

>>>>>>> bdff8591

    return netJob;
}

Task::Ptr NetworkResourceAPI::getProjectInfo(ProjectInfoArgs&& args, ProjectInfoCallbacks&& callbacks) const
{
    auto response = new QByteArray();
    auto job = getProject(args.pack.addonId.toString(), response);

    QObject::connect(job.get(), &NetJob::succeeded, [response, callbacks, args] {
        QJsonParseError parse_error{};
        QJsonDocument doc = QJsonDocument::fromJson(*response, &parse_error);
        if (parse_error.error != QJsonParseError::NoError) {
            qWarning() << "Error while parsing JSON response for mod info at " << parse_error.offset
                       << " reason: " << parse_error.errorString();
            qWarning() << *response;
            return;
        }

        callbacks.on_succeed(doc, args.pack);
    });

    return job;
}

Task::Ptr NetworkResourceAPI::getProjectVersions(VersionSearchArgs&& args, VersionSearchCallbacks&& callbacks) const
{
    auto versions_url_optional = getVersionsURL(args);
    if (!versions_url_optional.has_value())
        return nullptr;

    auto versions_url = versions_url_optional.value();

    auto netJob = makeShared<NetJob>(QString("%1::Versions").arg(args.pack.name), APPLICATION->network());
    auto response = new QByteArray();

    netJob->addNetAction(Net::Download::makeByteArray(versions_url, response));

    QObject::connect(netJob.get(), &NetJob::succeeded, [response, callbacks, args] {
        QJsonParseError parse_error{};
        QJsonDocument doc = QJsonDocument::fromJson(*response, &parse_error);
        if (parse_error.error != QJsonParseError::NoError) {
            qWarning() << "Error while parsing JSON response for getting versions at " << parse_error.offset
                       << " reason: " << parse_error.errorString();
            qWarning() << *response;
            return;
        }

        callbacks.on_succeed(doc, args.pack);
    });

    QObject::connect(netJob.get(), &NetJob::finished, [response] { delete response; });

    return netJob;
}

Task::Ptr NetworkResourceAPI::getProject(QString addonId, QByteArray* response) const
{
    auto project_url_optional = getInfoURL(addonId);
    if (!project_url_optional.has_value())
        return nullptr;

    auto project_url = project_url_optional.value();

    auto netJob = makeShared<NetJob>(QString("%1::GetProject").arg(addonId), APPLICATION->network());

    netJob->addNetAction(Net::Download::makeByteArray(QUrl(project_url), response));

    QObject::connect(netJob.get(), &NetJob::finished, [response] { delete response; });

    return netJob;
}

Task::Ptr NetworkResourceAPI::getDependencyVersion(DependencySearchArgs&& args, DependencySearchCallbacks&& callbacks) const
{
    auto versions_url_optional = getDependencyURL(args);
    if (!versions_url_optional.has_value())
        return nullptr;

    auto versions_url = versions_url_optional.value();

    auto netJob = makeShared<NetJob>(QString("%1::Dependency").arg(args.dependency.addonId.toString()), APPLICATION->network());
    auto response = new QByteArray();

    netJob->addNetAction(Net::Download::makeByteArray(versions_url, response));

    QObject::connect(netJob.get(), &NetJob::succeeded, [=] {
        QJsonParseError parse_error{};
        QJsonDocument doc = QJsonDocument::fromJson(*response, &parse_error);
        if (parse_error.error != QJsonParseError::NoError) {
            qWarning() << "Error while parsing JSON response for getting versions at " << parse_error.offset
                       << " reason: " << parse_error.errorString();
            qWarning() << *response;
            return;
        }

        callbacks.on_succeed(doc, args.dependency);
    });

    QObject::connect(netJob.get(), &NetJob::finished, [response] { delete response; });

    return netJob;
};<|MERGE_RESOLUTION|>--- conflicted
+++ resolved
@@ -24,11 +24,7 @@
 
     netJob->addNetAction(Net::Download::makeByteArray(QUrl(search_url), response));
 
-<<<<<<< HEAD
-    QObject::connect(netJob.get(), &NetJob::succeeded, [=] {
-=======
-    QObject::connect(netJob.get(), &NetJob::succeeded, [this, response, callbacks]{
->>>>>>> bdff8591
+    QObject::connect(netJob.get(), &NetJob::succeeded, [this, response, callbacks] {
         QJsonParseError parse_error{};
         QJsonDocument doc = QJsonDocument::fromJson(*response, &parse_error);
         if (parse_error.error != QJsonParseError::NoError) {
@@ -44,30 +40,15 @@
         callbacks.on_succeed(doc);
     });
 
-<<<<<<< HEAD
-    QObject::connect(netJob.get(), &NetJob::failed, [=](QString reason) {
-=======
-    QObject::connect(netJob.get(), &NetJob::failed, [&netJob, callbacks](QString reason){
->>>>>>> bdff8591
+    QObject::connect(netJob.get(), &NetJob::failed, [&netJob, callbacks](QString reason) {
         int network_error_code = -1;
         if (auto* failed_action = netJob->getFailedActions().at(0); failed_action && failed_action->m_reply)
             network_error_code = failed_action->m_reply->attribute(QNetworkRequest::HttpStatusCodeAttribute).toInt();
 
-<<<<<<< HEAD
         callbacks.on_fail(reason, network_error_code);
     });
-    QObject::connect(netJob.get(), &NetJob::aborted, [=] { callbacks.on_abort(); });
-=======
-       callbacks.on_fail(reason, network_error_code); 
-    });
-    QObject::connect(netJob.get(), &NetJob::aborted, [callbacks]{
-       callbacks.on_abort(); 
-    });
-    QObject::connect(netJob.get(), &NetJob::finished, [response] {
-        delete response;
-    });
-
->>>>>>> bdff8591
+    QObject::connect(netJob.get(), &NetJob::aborted, [callbacks] { callbacks.on_abort(); });
+    QObject::connect(netJob.get(), &NetJob::finished, [response] { delete response; });
 
     return netJob;
 }
