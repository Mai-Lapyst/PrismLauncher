--- conflicted
+++ resolved
@@ -144,12 +144,11 @@
 
              { "qvIfYCYJ", "P7dR8mSH", "API", ModPlatform::ResourceProvider::MODRINTH },
              { "lwVhp9o5", "Ha28R6CL", "KotlinLibraries", ModPlatform::ResourceProvider::MODRINTH } };
-<<<<<<< HEAD
+
 }
-=======
-};
+
 QString getMetaURL(ResourceProvider provider, QVariant projectID);
->>>>>>> 94d4d12e
+
 
 }  // namespace ModPlatform
 
