--- conflicted
+++ resolved
@@ -36,7 +36,6 @@
 #pragma once
 
 #include "Screenshot.h"
-<<<<<<< HEAD
 #include "net/NetRequest.h"
 
 class ImgurAlbumCreation : public Net::NetRequest {
@@ -67,33 +66,6 @@
 
     static NetRequest::Ptr make(std::shared_ptr<Result> output, QList<ScreenShot::Ptr> screenshots);
     QNetworkReply* getReply(QNetworkRequest& request) override;
-=======
-#include "net/NetAction.h"
-
-typedef shared_qobject_ptr<class ImgurAlbumCreation> ImgurAlbumCreationPtr;
-class ImgurAlbumCreation : public NetAction {
-   public:
-    explicit ImgurAlbumCreation(QList<ScreenShot::Ptr> screenshots);
-    static ImgurAlbumCreationPtr make(QList<ScreenShot::Ptr> screenshots)
-    {
-        return ImgurAlbumCreationPtr(new ImgurAlbumCreation(screenshots));
-    }
-
-    QString deleteHash() const { return m_deleteHash; }
-    QString id() const { return m_id; }
-
-   protected slots:
-    void downloadProgress(qint64 bytesReceived, qint64 bytesTotal) override;
-    void downloadError(QNetworkReply::NetworkError error) override;
-    void downloadFinished() override;
-    void downloadReadyRead() override {}
-
-   public slots:
-    void executeTask() override;
-
-   private:
-    QList<ScreenShot::Ptr> m_screenshots;
->>>>>>> ae793f6c
 
     void init() override;
 
