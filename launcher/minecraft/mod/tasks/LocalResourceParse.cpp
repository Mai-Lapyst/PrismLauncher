--- conflicted
+++ resolved
@@ -44,12 +44,8 @@
 namespace ResourceUtils {
 PackedResourceType identify(QFileInfo file){
     if (file.exists() && file.isFile()) {
-<<<<<<< HEAD
-        if (ModUtils::validate(file)) { // Mods can also contain resource and data packs
-=======
         if (ModUtils::validate(file)) {
             // mods can contain resource and data packs so they must be tested first
->>>>>>> efaf4024
             qDebug() << file.fileName() << "is a mod";
             return PackedResourceType::Mod;
         } else if (ResourcePackUtils::validate(file)) {
