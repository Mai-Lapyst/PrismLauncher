--- conflicted
+++ resolved
@@ -192,13 +192,11 @@
     m_settings->registerSetting("JoinServerOnLaunch", false);
     m_settings->registerSetting("JoinServerOnLaunchAddress", "");
 
-<<<<<<< HEAD
-    m_settings->registerSetting("OnlineFixes", true);
-=======
     // Use account for instance, this does not have a global override
     m_settings->registerSetting("UseAccountForInstance", false);
     m_settings->registerSetting("InstanceAccountId", "");
->>>>>>> b977ac6d
+
+    m_settings->registerSetting("OnlineFixes", true);
 
     qDebug() << "Instance-type specific settings were loaded!";
 
