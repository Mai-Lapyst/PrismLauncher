--- conflicted
+++ resolved
@@ -278,17 +278,9 @@
 NetAction::Ptr AssetObject::getDownloadAction()
 {
     QFileInfo objectFile(getLocalPath());
-<<<<<<< HEAD
-    if ((!objectFile.isFile()) || (objectFile.size() != size))
-    {
-        auto objectDL = Net::ApiDownload::makeFile(getUrl(), objectFile.filePath());
-        if(hash.size())
-        {
-=======
     if ((!objectFile.isFile()) || (objectFile.size() != size)) {
         auto objectDL = Net::ApiDownload::makeFile(getUrl(), objectFile.filePath());
         if (hash.size()) {
->>>>>>> 8f5bb982
             auto rawHash = QByteArray::fromHex(hash.toLatin1());
             objectDL->addValidator(new Net::ChecksumValidator(QCryptographicHash::Sha1, rawHash));
         }
