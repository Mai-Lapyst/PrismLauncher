// SPDX-License-Identifier: GPL-3.0-only
/*
 *  Prism Launcher - Minecraft Launcher
 *  Copyright (C) 2022 Sefa Eyeoglu <contact@scrumplex.net>
 *  Copyright (c) 2023 Trial97 <alexandru.tripon97@gmail.com>
 *
 *  This program is free software: you can redistribute it and/or modify
 *  it under the terms of the GNU General Public License as published by
 *  the Free Software Foundation, version 3.
 *
 *  This program is distributed in the hope that it will be useful,
 *  but WITHOUT ANY WARRANTY; without even the implied warranty of
 *  MERCHANTABILITY or FITNESS FOR A PARTICULAR PURPOSE.  See the
 *  GNU General Public License for more details.
 *
 *  You should have received a copy of the GNU General Public License
 *  along with this program.  If not, see <https://www.gnu.org/licenses/>.
 *
 * This file incorporates work covered by the following copyright and
 * permission notice:
 *
 *      Copyright 2013-2021 MultiMC Contributors
 *
 *      Licensed under the Apache License, Version 2.0 (the "License");
 *      you may not use this file except in compliance with the License.
 *      You may obtain a copy of the License at
 *
 *          http://www.apache.org/licenses/LICENSE-2.0
 *
 *      Unless required by applicable law or agreed to in writing, software
 *      distributed under the License is distributed on an "AS IS" BASIS,
 *      WITHOUT WARRANTIES OR CONDITIONS OF ANY KIND, either express or implied.
 *      See the License for the specific language governing permissions and
 *      limitations under the License.
 */

#pragma once

#include <quazip.h>
#include <quazip/JlCompress.h>
#include <QDir>
#include <QFileInfo>
#include <QFuture>
#include <QFutureWatcher>
#include <QHash>
#include <QSet>
<<<<<<< HEAD
#include <QUrl>
#if defined(LAUNCHER_APPLICATION)
#include "minecraft/mod/Mod.h"
#endif
=======
#include <QString>
>>>>>>> 9137721e
#include <functional>
#include <memory>
#include <optional>
#include "minecraft/mod/Mod.h"
#include "tasks/Task.h"

<<<<<<< HEAD
namespace MMCZip
{
    using FilterFunction = std::function<bool(const QString &)>;

    /**
     * Merge two zip files, using a filter function
     */
    bool mergeZipFiles(QuaZip *into, QFileInfo from, QSet<QString> &contained,
                                            const FilterFunction filter = nullptr);

    /**
     * Compress directory, by providing a list of files to compress
     * \param zip target archive
     * \param dir directory that will be compressed (to compress with relative paths)
     * \param files list of files to compress
     * \param followSymlinks should follow symlinks when compressing file data
     * \return true for success or false for failure
     */
    bool compressDirFiles(QuaZip *zip, QString dir, QFileInfoList files, bool followSymlinks = false);

    /**
     * Compress directory, by providing a list of files to compress
     * \param fileCompressed target archive file
     * \param dir directory that will be compressed (to compress with relative paths)
     * \param files list of files to compress
     * \param followSymlinks should follow symlinks when compressing file data
     * \return true for success or false for failure
     */
    bool compressDirFiles(QString fileCompressed, QString dir, QFileInfoList files, bool followSymlinks = false);

#if defined(LAUNCHER_APPLICATION)
    /**
     * take a source jar, add mods to it, resulting in target jar
     */
    bool createModdedJar(QString sourceJarPath, QString targetJarPath, const QList<Mod*>& mods);
#endif

    /**
     * Find a single file in archive by file name (not path)
     *
     * \param ignore_paths paths to skip when recursing the search
     *
     * \return the path prefix where the file is
     */
    QString findFolderOfFileInZip(QuaZip * zip, const QString & what, const QStringList& ignore_paths = {}, const QString &root = QString(""));

    /**
     * Find a multiple files of the same name in archive by file name
     * If a file is found in a path, no deeper paths are searched
     *
     * \return true if anything was found
     */
    bool findFilesInZip(QuaZip * zip, const QString & what, QStringList & result, const QString &root = QString());

    /**
     * Extract a subdirectory from an archive
     */
    std::optional<QStringList> extractSubDir(QuaZip *zip, const QString & subdir, const QString &target);

    bool extractRelFile(QuaZip *zip, const QString & file, const QString &target);

    /**
     * Extract a whole archive.
     *
     * \param fileCompressed The name of the archive.
     * \param dir The directory to extract to, the current directory if left empty.
     * \return The list of the full paths of the files extracted, empty on failure.
     */
    std::optional<QStringList> extractDir(QString fileCompressed, QString dir);

    /**
     * Extract a subdirectory from an archive
     *
     * \param fileCompressed The name of the archive.
     * \param subdir The directory within the archive to extract
     * \param dir The directory to extract to, the current directory if left empty.
     * \return The list of the full paths of the files extracted, empty on failure.
     */
    std::optional<QStringList> extractDir(QString fileCompressed, QString subdir, QString dir);

    /**
     * Extract a single file from an archive into a directory
     *
     * \param fileCompressed The name of the archive.
     * \param file The file within the archive to extract
     * \param dir The directory to extract to, the current directory if left empty.
     * \return true for success or false for failure
     */
    bool extractFile(QString fileCompressed, QString file, QString dir);

    /**
     * Populate a QFileInfoList with a directory tree recursively, while allowing to excludeFilter what shouldn't be included.
     * \param rootDir directory to start off
     * \param subDir subdirectory, should be nullptr for first invocation
     * \param files resulting list of QFileInfo
     * \param excludeFilter function to excludeFilter which files shouldn't be included (returning true means to excude)
     * \return true for success or false for failure
     */
    bool collectFileListRecursively(const QString &rootDir, const QString &subDir, QFileInfoList *files, FilterFunction excludeFilter);
}
=======
namespace MMCZip {
using FilterFunction = std::function<bool(const QString&)>;

/**
 * Merge two zip files, using a filter function
 */
bool mergeZipFiles(QuaZip* into, QFileInfo from, QSet<QString>& contained, const FilterFunction filter = nullptr);

/**
 * Compress directory, by providing a list of files to compress
 * \param zip target archive
 * \param dir directory that will be compressed (to compress with relative paths)
 * \param files list of files to compress
 * \param followSymlinks should follow symlinks when compressing file data
 * \return true for success or false for failure
 */
bool compressDirFiles(QuaZip* zip, QString dir, QFileInfoList files, bool followSymlinks = false);

/**
 * Compress directory, by providing a list of files to compress
 * \param fileCompressed target archive file
 * \param dir directory that will be compressed (to compress with relative paths)
 * \param files list of files to compress
 * \param followSymlinks should follow symlinks when compressing file data
 * \return true for success or false for failure
 */
bool compressDirFiles(QString fileCompressed, QString dir, QFileInfoList files, bool followSymlinks = false);

/**
 * take a source jar, add mods to it, resulting in target jar
 */
bool createModdedJar(QString sourceJarPath, QString targetJarPath, const QList<Mod*>& mods);

/**
 * Find a single file in archive by file name (not path)
 *
 * \param ignore_paths paths to skip when recursing the search
 *
 * \return the path prefix where the file is
 */
QString findFolderOfFileInZip(QuaZip* zip, const QString& what, const QStringList& ignore_paths = {}, const QString& root = QString(""));

/**
 * Find a multiple files of the same name in archive by file name
 * If a file is found in a path, no deeper paths are searched
 *
 * \return true if anything was found
 */
bool findFilesInZip(QuaZip* zip, const QString& what, QStringList& result, const QString& root = QString());

/**
 * Extract a subdirectory from an archive
 */
std::optional<QStringList> extractSubDir(QuaZip* zip, const QString& subdir, const QString& target);

bool extractRelFile(QuaZip* zip, const QString& file, const QString& target);

/**
 * Extract a whole archive.
 *
 * \param fileCompressed The name of the archive.
 * \param dir The directory to extract to, the current directory if left empty.
 * \return The list of the full paths of the files extracted, empty on failure.
 */
std::optional<QStringList> extractDir(QString fileCompressed, QString dir);

/**
 * Extract a subdirectory from an archive
 *
 * \param fileCompressed The name of the archive.
 * \param subdir The directory within the archive to extract
 * \param dir The directory to extract to, the current directory if left empty.
 * \return The list of the full paths of the files extracted, empty on failure.
 */
std::optional<QStringList> extractDir(QString fileCompressed, QString subdir, QString dir);

/**
 * Extract a single file from an archive into a directory
 *
 * \param fileCompressed The name of the archive.
 * \param file The file within the archive to extract
 * \param dir The directory to extract to, the current directory if left empty.
 * \return true for success or false for failure
 */
bool extractFile(QString fileCompressed, QString file, QString dir);

/**
 * Populate a QFileInfoList with a directory tree recursively, while allowing to excludeFilter what shouldn't be included.
 * \param rootDir directory to start off
 * \param subDir subdirectory, should be nullptr for first invocation
 * \param files resulting list of QFileInfo
 * \param excludeFilter function to excludeFilter which files shouldn't be included (returning true means to excude)
 * \return true for success or false for failure
 */
bool collectFileListRecursively(const QString& rootDir, const QString& subDir, QFileInfoList* files, FilterFunction excludeFilter);

class ExportToZipTask : public Task {
   public:
    ExportToZipTask(QString outputPath, QDir dir, QFileInfoList files, QString destinationPrefix = "", bool followSymlinks = false)
        : m_output_path(outputPath)
        , m_output(outputPath)
        , m_dir(dir)
        , m_files(files)
        , m_destination_prefix(destinationPrefix)
        , m_follow_symlinks(followSymlinks)
    {
        setAbortable(true);
    };
    ExportToZipTask(QString outputPath, QString dir, QFileInfoList files, QString destinationPrefix = "", bool followSymlinks = false)
        : ExportToZipTask(outputPath, QDir(dir), files, destinationPrefix, followSymlinks){};

    virtual ~ExportToZipTask() = default;

    void setExcludeFiles(QStringList excludeFiles) { m_exclude_files = excludeFiles; }
    void addExtraFile(QString fileName, QByteArray data) { m_extra_files.insert(fileName, data); }

    typedef std::optional<QString> ZipResult;

   protected:
    virtual void executeTask() override;
    bool abort() override;

    ZipResult exportZip();
    void finish();

   private:
    QString m_output_path;
    QuaZip m_output;
    QDir m_dir;
    QFileInfoList m_files;
    QString m_destination_prefix;
    bool m_follow_symlinks;
    QStringList m_exclude_files;
    QHash<QString, QByteArray> m_extra_files;

    QFuture<ZipResult> m_build_zip_future;
    QFutureWatcher<ZipResult> m_build_zip_watcher;
};
}  // namespace MMCZip
>>>>>>> 9137721e
<|MERGE_RESOLUTION|>--- conflicted
+++ resolved
@@ -44,122 +44,16 @@
 #include <QFutureWatcher>
 #include <QHash>
 #include <QSet>
-<<<<<<< HEAD
-#include <QUrl>
+#include <QString>
+#include <functional>
+#include <memory>
+#include <optional>
+
 #if defined(LAUNCHER_APPLICATION)
 #include "minecraft/mod/Mod.h"
 #endif
-=======
-#include <QString>
->>>>>>> 9137721e
-#include <functional>
-#include <memory>
-#include <optional>
-#include "minecraft/mod/Mod.h"
 #include "tasks/Task.h"
 
-<<<<<<< HEAD
-namespace MMCZip
-{
-    using FilterFunction = std::function<bool(const QString &)>;
-
-    /**
-     * Merge two zip files, using a filter function
-     */
-    bool mergeZipFiles(QuaZip *into, QFileInfo from, QSet<QString> &contained,
-                                            const FilterFunction filter = nullptr);
-
-    /**
-     * Compress directory, by providing a list of files to compress
-     * \param zip target archive
-     * \param dir directory that will be compressed (to compress with relative paths)
-     * \param files list of files to compress
-     * \param followSymlinks should follow symlinks when compressing file data
-     * \return true for success or false for failure
-     */
-    bool compressDirFiles(QuaZip *zip, QString dir, QFileInfoList files, bool followSymlinks = false);
-
-    /**
-     * Compress directory, by providing a list of files to compress
-     * \param fileCompressed target archive file
-     * \param dir directory that will be compressed (to compress with relative paths)
-     * \param files list of files to compress
-     * \param followSymlinks should follow symlinks when compressing file data
-     * \return true for success or false for failure
-     */
-    bool compressDirFiles(QString fileCompressed, QString dir, QFileInfoList files, bool followSymlinks = false);
-
-#if defined(LAUNCHER_APPLICATION)
-    /**
-     * take a source jar, add mods to it, resulting in target jar
-     */
-    bool createModdedJar(QString sourceJarPath, QString targetJarPath, const QList<Mod*>& mods);
-#endif
-
-    /**
-     * Find a single file in archive by file name (not path)
-     *
-     * \param ignore_paths paths to skip when recursing the search
-     *
-     * \return the path prefix where the file is
-     */
-    QString findFolderOfFileInZip(QuaZip * zip, const QString & what, const QStringList& ignore_paths = {}, const QString &root = QString(""));
-
-    /**
-     * Find a multiple files of the same name in archive by file name
-     * If a file is found in a path, no deeper paths are searched
-     *
-     * \return true if anything was found
-     */
-    bool findFilesInZip(QuaZip * zip, const QString & what, QStringList & result, const QString &root = QString());
-
-    /**
-     * Extract a subdirectory from an archive
-     */
-    std::optional<QStringList> extractSubDir(QuaZip *zip, const QString & subdir, const QString &target);
-
-    bool extractRelFile(QuaZip *zip, const QString & file, const QString &target);
-
-    /**
-     * Extract a whole archive.
-     *
-     * \param fileCompressed The name of the archive.
-     * \param dir The directory to extract to, the current directory if left empty.
-     * \return The list of the full paths of the files extracted, empty on failure.
-     */
-    std::optional<QStringList> extractDir(QString fileCompressed, QString dir);
-
-    /**
-     * Extract a subdirectory from an archive
-     *
-     * \param fileCompressed The name of the archive.
-     * \param subdir The directory within the archive to extract
-     * \param dir The directory to extract to, the current directory if left empty.
-     * \return The list of the full paths of the files extracted, empty on failure.
-     */
-    std::optional<QStringList> extractDir(QString fileCompressed, QString subdir, QString dir);
-
-    /**
-     * Extract a single file from an archive into a directory
-     *
-     * \param fileCompressed The name of the archive.
-     * \param file The file within the archive to extract
-     * \param dir The directory to extract to, the current directory if left empty.
-     * \return true for success or false for failure
-     */
-    bool extractFile(QString fileCompressed, QString file, QString dir);
-
-    /**
-     * Populate a QFileInfoList with a directory tree recursively, while allowing to excludeFilter what shouldn't be included.
-     * \param rootDir directory to start off
-     * \param subDir subdirectory, should be nullptr for first invocation
-     * \param files resulting list of QFileInfo
-     * \param excludeFilter function to excludeFilter which files shouldn't be included (returning true means to excude)
-     * \return true for success or false for failure
-     */
-    bool collectFileListRecursively(const QString &rootDir, const QString &subDir, QFileInfoList *files, FilterFunction excludeFilter);
-}
-=======
 namespace MMCZip {
 using FilterFunction = std::function<bool(const QString&)>;
 
@@ -188,11 +82,12 @@
  */
 bool compressDirFiles(QString fileCompressed, QString dir, QFileInfoList files, bool followSymlinks = false);
 
+#if defined(LAUNCHER_APPLICATION)
 /**
  * take a source jar, add mods to it, resulting in target jar
  */
 bool createModdedJar(QString sourceJarPath, QString targetJarPath, const QList<Mod*>& mods);
-
+#endif
 /**
  * Find a single file in archive by file name (not path)
  *
@@ -298,5 +193,4 @@
     QFuture<ZipResult> m_build_zip_future;
     QFutureWatcher<ZipResult> m_build_zip_watcher;
 };
-}  // namespace MMCZip
->>>>>>> 9137721e
+}  // namespace MMCZip