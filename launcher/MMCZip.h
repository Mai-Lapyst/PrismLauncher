--- conflicted
+++ resolved
@@ -40,11 +40,8 @@
 #include <quazip/JlCompress.h>
 #include <QDir>
 #include <QFileInfo>
-<<<<<<< HEAD
-=======
 #include <QFuture>
 #include <QFutureWatcher>
->>>>>>> b0940d69
 #include <QHash>
 #include <QSet>
 #include <QString>
@@ -170,15 +167,6 @@
     void setExcludeFiles(QStringList excludeFiles) { m_exclude_files = excludeFiles; }
     void addExtraFile(QString fileName, QByteArray data) { m_extra_files.insert(fileName, data); }
 
-<<<<<<< HEAD
-   protected:
-    virtual void executeTask() override;
-    void exportZip();
-
-   protected slots:
-    virtual void emitAborted() override;
-    virtual void emitFailed(QString reason = "") override;
-=======
     typedef std::optional<QString> ZipResult;
 
    protected:
@@ -187,7 +175,6 @@
 
     ZipResult exportZip();
     void finish();
->>>>>>> b0940d69
 
    private:
     QString m_output_path;
@@ -198,11 +185,8 @@
     bool m_follow_symlinks;
     QStringList m_exclude_files;
     QHash<QString, QByteArray> m_extra_files;
-<<<<<<< HEAD
-=======
 
     QFuture<ZipResult> m_build_zip_future;
     QFutureWatcher<ZipResult> m_build_zip_watcher;
->>>>>>> b0940d69
 };
 }  // namespace MMCZip