--- conflicted
+++ resolved
@@ -37,18 +37,7 @@
 #include <sys.h>
 
 #if defined Q_OS_WIN32
-<<<<<<< HEAD
-#ifndef WIN32_LEAN_AND_MEAN
-#define WIN32_LEAN_AND_MEAN
-#endif
-#include <fcntl.h>
-#include <io.h>
-#include <stdio.h>
-#include <windows.h>
-#include <iostream>
-=======
 #include "WindowsConsole.h"
->>>>>>> a7ef6637
 #endif
 
 // Snippet from https://github.com/gulrak/filesystem#using-it-as-single-file-header
@@ -71,7 +60,6 @@
 #endif
 
 #if defined Q_OS_WIN32
-<<<<<<< HEAD
 
 // taken from https://stackoverflow.com/a/25927081
 // getting a proper output to console with redirection support on windows is apparently hell
@@ -170,18 +158,9 @@
 FileLinkApp::FileLinkApp(int& argc, char** argv) : QCoreApplication(argc, argv), socket(new QLocalSocket(this))
 {
 #if defined Q_OS_WIN32
-    // attach the parent console if stdout not already captured
-    auto stdout_type = GetFileType(GetStdHandle(STD_OUTPUT_HANDLE));
-    if (stdout_type == FILE_TYPE_CHAR || stdout_type == FILE_TYPE_UNKNOWN) {
-        if (AttachConsole(ATTACH_PARENT_PROCESS)) {
-            BindCrtHandlesToStdHandles(true, true, true);
-            consoleAttached = true;
-        }
-=======
     // attach the parent console
     if (AttachWindowsConsole()) {
         consoleAttached = true;
->>>>>>> a7ef6637
     }
 #endif
     setOrganizationName(BuildConfig.LAUNCHER_NAME);
