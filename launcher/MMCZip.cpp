// SPDX-License-Identifier: GPL-3.0-only
/*
 *  Prism Launcher - Minecraft Launcher
 *  Copyright (C) 2022 Sefa Eyeoglu <contact@scrumplex.net>
 *  Copyright (c) 2023 Trial97 <alexandru.tripon97@gmail.com>
 *
 *  This program is free software: you can redistribute it and/or modify
 *  it under the terms of the GNU General Public License as published by
 *  the Free Software Foundation, version 3.
 *
 *  This program is distributed in the hope that it will be useful,
 *  but WITHOUT ANY WARRANTY; without even the implied warranty of
 *  MERCHANTABILITY or FITNESS FOR A PARTICULAR PURPOSE.  See the
 *  GNU General Public License for more details.
 *
 *  You should have received a copy of the GNU General Public License
 *  along with this program.  If not, see <https://www.gnu.org/licenses/>.
 *
 * This file incorporates work covered by the following copyright and
 * permission notice:
 *
 *      Copyright 2013-2021 MultiMC Contributors
 *
 *      Licensed under the Apache License, Version 2.0 (the "License");
 *      you may not use this file except in compliance with the License.
 *      You may obtain a copy of the License at
 *
 *          http://www.apache.org/licenses/LICENSE-2.0
 *
 *      Unless required by applicable law or agreed to in writing, software
 *      distributed under the License is distributed on an "AS IS" BASIS,
 *      WITHOUT WARRANTIES OR CONDITIONS OF ANY KIND, either express or implied.
 *      See the License for the specific language governing permissions and
 *      limitations under the License.
 */

#include "MMCZip.h"
#include <quazip/quazip.h>
#include <quazip/quazipdir.h>
#include <quazip/quazipfile.h>
#include "FileSystem.h"

#include <QCoreApplication>
#include <QDebug>
#include <QtConcurrentRun>

namespace MMCZip {
// ours
bool mergeZipFiles(QuaZip* into, QFileInfo from, QSet<QString>& contained, const FilterFunction filter)
{
    QuaZip modZip(from.filePath());
    modZip.open(QuaZip::mdUnzip);

    QuaZipFile fileInsideMod(&modZip);
    QuaZipFile zipOutFile(into);
    for (bool more = modZip.goToFirstFile(); more; more = modZip.goToNextFile()) {
        QString filename = modZip.getCurrentFileName();
        if (filter && !filter(filename)) {
            qDebug() << "Skipping file " << filename << " from " << from.fileName() << " - filtered";
            continue;
        }
        if (contained.contains(filename)) {
            qDebug() << "Skipping already contained file " << filename << " from " << from.fileName();
            continue;
        }
        contained.insert(filename);

        if (!fileInsideMod.open(QIODevice::ReadOnly)) {
            qCritical() << "Failed to open " << filename << " from " << from.fileName();
            return false;
        }

        QuaZipNewInfo info_out(fileInsideMod.getActualFileName());

        if (!zipOutFile.open(QIODevice::WriteOnly, info_out)) {
            qCritical() << "Failed to open " << filename << " in the jar";
            fileInsideMod.close();
            return false;
        }
        if (!JlCompress::copyData(fileInsideMod, zipOutFile)) {
            zipOutFile.close();
            fileInsideMod.close();
            qCritical() << "Failed to copy data of " << filename << " into the jar";
            return false;
        }
        zipOutFile.close();
        fileInsideMod.close();
    }
    return true;
}

bool compressDirFiles(QuaZip* zip, QString dir, QFileInfoList files, bool followSymlinks)
{
    QDir directory(dir);
    if (!directory.exists())
        return false;

    for (auto e : files) {
        auto filePath = directory.relativeFilePath(e.absoluteFilePath());
        auto srcPath = e.absoluteFilePath();
        if (followSymlinks) {
            if (e.isSymLink()) {
                srcPath = e.symLinkTarget();
            } else {
                srcPath = e.canonicalFilePath();
            }
        }
        if (!JlCompress::compressFile(zip, srcPath, filePath))
            return false;
    }

    return true;
}

bool compressDirFiles(QString fileCompressed, QString dir, QFileInfoList files, bool followSymlinks)
{
    QuaZip zip(fileCompressed);
    QDir().mkpath(QFileInfo(fileCompressed).absolutePath());
    if (!zip.open(QuaZip::mdCreate)) {
        QFile::remove(fileCompressed);
        return false;
    }

    auto result = compressDirFiles(&zip, dir, files, followSymlinks);

    zip.close();
    if (zip.getZipError() != 0) {
        QFile::remove(fileCompressed);
        return false;
    }

    return result;
}

// ours
bool createModdedJar(QString sourceJarPath, QString targetJarPath, const QList<Mod*>& mods)
{
    QuaZip zipOut(targetJarPath);
    if (!zipOut.open(QuaZip::mdCreate)) {
        QFile::remove(targetJarPath);
        qCritical() << "Failed to open the minecraft.jar for modding";
        return false;
    }
    // Files already added to the jar.
    // These files will be skipped.
    QSet<QString> addedFiles;

    // Modify the jar
    // This needs to be done in reverse-order to ensure we respect the loading order of components
    for (auto i = mods.crbegin(); i != mods.crend(); i++) {
        const auto* mod = *i;
        // do not merge disabled mods.
        if (!mod->enabled())
            continue;
        if (mod->type() == ResourceType::ZIPFILE) {
            if (!mergeZipFiles(&zipOut, mod->fileinfo(), addedFiles)) {
                zipOut.close();
                QFile::remove(targetJarPath);
                qCritical() << "Failed to add" << mod->fileinfo().fileName() << "to the jar.";
                return false;
            }
        } else if (mod->type() == ResourceType::SINGLEFILE) {
            // FIXME: buggy - does not work with addedFiles
            auto filename = mod->fileinfo();
            if (!JlCompress::compressFile(&zipOut, filename.absoluteFilePath(), filename.fileName())) {
                zipOut.close();
                QFile::remove(targetJarPath);
                qCritical() << "Failed to add" << mod->fileinfo().fileName() << "to the jar.";
                return false;
            }
            addedFiles.insert(filename.fileName());
        } else if (mod->type() == ResourceType::FOLDER) {
            // untested, but seems to be unused / not possible to reach
            // FIXME: buggy - does not work with addedFiles
            auto filename = mod->fileinfo();
            QString what_to_zip = filename.absoluteFilePath();
            QDir dir(what_to_zip);
            dir.cdUp();
            QString parent_dir = dir.absolutePath();
            auto files = QFileInfoList();
            collectFileListRecursively(what_to_zip, nullptr, &files, nullptr);

            for (auto e : files) {
                if (addedFiles.contains(e.filePath()))
                    files.removeAll(e);
            }

            if (!compressDirFiles(&zipOut, parent_dir, files)) {
                zipOut.close();
                QFile::remove(targetJarPath);
                qCritical() << "Failed to add" << mod->fileinfo().fileName() << "to the jar.";
                return false;
            }
            qDebug() << "Adding folder " << filename.fileName() << " from " << filename.absoluteFilePath();
        } else {
            // Make sure we do not continue launching when something is missing or undefined...
            zipOut.close();
            QFile::remove(targetJarPath);
            qCritical() << "Failed to add unknown mod type" << mod->fileinfo().fileName() << "to the jar.";
            return false;
        }
    }

    if (!mergeZipFiles(&zipOut, QFileInfo(sourceJarPath), addedFiles, [](const QString key) { return !key.contains("META-INF"); })) {
        zipOut.close();
        QFile::remove(targetJarPath);
        qCritical() << "Failed to insert minecraft.jar contents.";
        return false;
    }

    // Recompress the jar
    zipOut.close();
    if (zipOut.getZipError() != 0) {
        QFile::remove(targetJarPath);
        qCritical() << "Failed to finalize minecraft.jar!";
        return false;
    }
    return true;
}

// ours
QString findFolderOfFileInZip(QuaZip* zip, const QString& what, const QStringList& ignore_paths, const QString& root)
{
    QuaZipDir rootDir(zip, root);
    for (auto&& fileName : rootDir.entryList(QDir::Files)) {
        if (fileName == what)
            return root;

        QCoreApplication::processEvents();
    }

    // Recurse the search to non-ignored subfolders
    for (auto&& fileName : rootDir.entryList(QDir::Dirs)) {
        if (ignore_paths.contains(fileName))
            continue;

        QString result = findFolderOfFileInZip(zip, what, ignore_paths, root + fileName);
        if (!result.isEmpty())
            return result;
    }

    return {};
}

// ours
bool findFilesInZip(QuaZip* zip, const QString& what, QStringList& result, const QString& root)
{
    QuaZipDir rootDir(zip, root);
    for (auto fileName : rootDir.entryList(QDir::Files)) {
        if (fileName == what) {
            result.append(root);
            return true;
        }
    }
    for (auto fileName : rootDir.entryList(QDir::Dirs)) {
        findFilesInZip(zip, what, result, root + fileName);
    }
    return !result.isEmpty();
}

// ours
std::optional<QStringList> extractSubDir(QuaZip* zip, const QString& subdir, const QString& target)
{
    auto target_top_dir = QUrl::fromLocalFile(target);

    QStringList extracted;

    qDebug() << "Extracting subdir" << subdir << "from" << zip->getZipName() << "to" << target;
    auto numEntries = zip->getEntriesCount();
    if (numEntries < 0) {
        qWarning() << "Failed to enumerate files in archive";
        return std::nullopt;
    } else if (numEntries == 0) {
        qDebug() << "Extracting empty archives seems odd...";
        return extracted;
    } else if (!zip->goToFirstFile()) {
        qWarning() << "Failed to seek to first file in zip";
        return std::nullopt;
    }

    do {
        QString file_name = zip->getCurrentFileName();
        if (!file_name.startsWith(subdir))
            continue;

        auto relative_file_name = QDir::fromNativeSeparators(file_name.remove(0, subdir.size()));
        auto original_name = relative_file_name;

        // Fix subdirs/files ending with a / getting transformed into absolute paths
        if (relative_file_name.startsWith('/'))
            relative_file_name = relative_file_name.mid(1);

        // Fix weird "folders with a single file get squashed" thing
        QString sub_path;
        if (relative_file_name.contains('/') && !relative_file_name.endsWith('/')) {
            sub_path = relative_file_name.section('/', 0, -2) + '/';
            FS::ensureFolderPathExists(FS::PathCombine(target, sub_path));

            relative_file_name = relative_file_name.split('/').last();
        }

        QString target_file_path;
        if (relative_file_name.isEmpty()) {
            target_file_path = target + '/';
        } else {
            target_file_path = FS::PathCombine(target_top_dir.toLocalFile(), sub_path, relative_file_name);
            if (relative_file_name.endsWith('/') && !target_file_path.endsWith('/'))
                target_file_path += '/';
        }

        if (!target_top_dir.isParentOf(QUrl::fromLocalFile(target_file_path))) {
            qWarning() << "Extracting" << relative_file_name << "was cancelled, because it was effectively outside of the target path"
                       << target;
            return std::nullopt;
        }

        if (!JlCompress::extractFile(zip, "", target_file_path)) {
            qWarning() << "Failed to extract file" << original_name << "to" << target_file_path;
            JlCompress::removeFile(extracted);
            return std::nullopt;
        }

        extracted.append(target_file_path);
        QFile::setPermissions(target_file_path,
                              QFileDevice::Permission::ReadUser | QFileDevice::Permission::WriteUser | QFileDevice::Permission::ExeUser);

        qDebug() << "Extracted file" << relative_file_name << "to" << target_file_path;
    } while (zip->goToNextFile());

    return extracted;
}

// ours
bool extractRelFile(QuaZip* zip, const QString& file, const QString& target)
{
    return JlCompress::extractFile(zip, file, target);
}

// ours
std::optional<QStringList> extractDir(QString fileCompressed, QString dir)
{
    QuaZip zip(fileCompressed);
    if (!zip.open(QuaZip::mdUnzip)) {
        // check if this is a minimum size empty zip file...
        QFileInfo fileInfo(fileCompressed);
        if (fileInfo.size() == 22) {
            return QStringList();
        }
        qWarning() << "Could not open archive for unzipping:" << fileCompressed << "Error:" << zip.getZipError();
        ;
        return std::nullopt;
    }
    return extractSubDir(&zip, "", dir);
}

// ours
std::optional<QStringList> extractDir(QString fileCompressed, QString subdir, QString dir)
{
    QuaZip zip(fileCompressed);
    if (!zip.open(QuaZip::mdUnzip)) {
        // check if this is a minimum size empty zip file...
        QFileInfo fileInfo(fileCompressed);
        if (fileInfo.size() == 22) {
            return QStringList();
        }
        qWarning() << "Could not open archive for unzipping:" << fileCompressed << "Error:" << zip.getZipError();
        ;
        return std::nullopt;
    }
    return extractSubDir(&zip, subdir, dir);
}

// ours
bool extractFile(QString fileCompressed, QString file, QString target)
{
    QuaZip zip(fileCompressed);
    if (!zip.open(QuaZip::mdUnzip)) {
        // check if this is a minimum size empty zip file...
        QFileInfo fileInfo(fileCompressed);
        if (fileInfo.size() == 22) {
            return true;
        }
        qWarning() << "Could not open archive for unzipping:" << fileCompressed << "Error:" << zip.getZipError();
        return false;
    }
    return extractRelFile(&zip, file, target);
}

bool collectFileListRecursively(const QString& rootDir, const QString& subDir, QFileInfoList* files, FilterFunction excludeFilter)
{
    QDir rootDirectory(rootDir);
    if (!rootDirectory.exists())
        return false;

    QDir directory;
    if (subDir == nullptr)
        directory = rootDirectory;
    else
        directory = QDir(subDir);

    if (!directory.exists())
        return false;  // shouldn't ever happen

    // recurse directories
    QFileInfoList entries = directory.entryInfoList(QDir::AllDirs | QDir::NoDotAndDotDot | QDir::Hidden);
    for (const auto& e : entries) {
        if (!collectFileListRecursively(rootDir, e.filePath(), files, excludeFilter))
            return false;
    }

    // collect files
    entries = directory.entryInfoList(QDir::Files);
    for (const auto& e : entries) {
        QString relativeFilePath = rootDirectory.relativeFilePath(e.absoluteFilePath());
        if (excludeFilter && excludeFilter(relativeFilePath)) {
            qDebug() << "Skipping file " << relativeFilePath;
            continue;
        }

        files->append(e);  // we want the original paths for compressDirFiles
    }
    return true;
}

void ExportToZipTask::executeTask()
{
<<<<<<< HEAD
    (void)QtConcurrent::run(QThreadPool::globalInstance(), [this]() { exportZip(); });
}

void ExportToZipTask::exportZip()
{
    setStatus("Adding files...");
    setProgress(0, m_files.length());
    if (!m_dir.exists()) {
        emitFailed(tr("Folder doesn't exist"));
        return;
    }
    if (!m_output.isOpen() && !m_output.open(QuaZip::mdCreate)) {
        emitFailed(tr("Could not create file"));
        return;
    }

    for (auto fileName : m_extra_files.keys()) {
        if (!isRunning())
            return;
        QuaZipFile indexFile(&m_output);
        if (!indexFile.open(QIODevice::WriteOnly, QuaZipNewInfo(fileName))) {
            emitFailed(tr("Could not create:") + fileName);
            return;
        }
        indexFile.write(m_extra_files[fileName]);
    }

    for (const QFileInfo& file : m_files) {
        if (!isRunning())
            return;

=======
    setStatus("Adding files...");
    setProgress(0, m_files.length());
    m_build_zip_future = QtConcurrent::run(QThreadPool::globalInstance(), [this]() { return exportZip(); });
    connect(&m_build_zip_watcher, &QFutureWatcher<ZipResult>::finished, this, &ExportToZipTask::finish);
    m_build_zip_watcher.setFuture(m_build_zip_future);
}

auto ExportToZipTask::exportZip() -> ZipResult
{
    if (!m_dir.exists()) {
        return ZipResult(tr("Folder doesn't exist"));
    }
    if (!m_output.isOpen() && !m_output.open(QuaZip::mdCreate)) {
        return ZipResult(tr("Could not create file"));
    }

    for (auto fileName : m_extra_files.keys()) {
        if (m_build_zip_future.isCanceled())
            return ZipResult();
        QuaZipFile indexFile(&m_output);
        if (!indexFile.open(QIODevice::WriteOnly, QuaZipNewInfo(fileName))) {
            return ZipResult(tr("Could not create:") + fileName);
        }
        indexFile.write(m_extra_files[fileName]);
    }

    for (const QFileInfo& file : m_files) {
        if (m_build_zip_future.isCanceled())
            return ZipResult();

>>>>>>> b0940d69
        auto absolute = file.absoluteFilePath();
        auto relative = m_dir.relativeFilePath(absolute);
        setStatus("Compresing: " + relative);
        setProgress(m_progress + 1, m_progressTotal);
        if (m_follow_symlinks) {
            if (file.isSymLink())
                absolute = file.symLinkTarget();
            else
                absolute = file.canonicalFilePath();
        }

        if (!m_exclude_files.contains(relative) && !JlCompress::compressFile(&m_output, absolute, m_destination_prefix + relative)) {
<<<<<<< HEAD
            emitFailed(tr("Could not read and compress %1").arg(relative));
            return;
=======
            return ZipResult(tr("Could not read and compress %1").arg(relative));
>>>>>>> b0940d69
        }
    }

    m_output.close();
    if (m_output.getZipError() != 0) {
<<<<<<< HEAD
        emitFailed(tr("A zip error occurred"));
        return;
    }
    emitSucceeded();
}

void ExportToZipTask::emitAborted()
{
    QFile::remove(m_output_path);
    Task::emitAborted();
}
void ExportToZipTask::emitFailed(QString reason)
{
    QFile::remove(m_output_path);
    Task::emitFailed(reason);
=======
        return ZipResult(tr("A zip error occurred"));
    }
    return ZipResult();
}

void ExportToZipTask::finish()
{
    if (m_build_zip_future.isCanceled()) {
        QFile::remove(m_output_path);
        emitAborted();
    } else if (auto result = m_build_zip_future.result(); result.has_value()) {
        QFile::remove(m_output_path);
        emitFailed(result.value());
    } else {
        emitSucceeded();
    }
}

bool ExportToZipTask::abort()
{
    if (m_build_zip_future.isRunning()) {
        m_build_zip_future.cancel();
        // NOTE: Here we don't do `emitAborted()` because it will be done when `m_build_zip_future` actually cancels, which may not occur
        // immediately.
        return true;
    }
    return false;
>>>>>>> b0940d69
}

}  // namespace MMCZip<|MERGE_RESOLUTION|>--- conflicted
+++ resolved
@@ -424,39 +424,6 @@
 
 void ExportToZipTask::executeTask()
 {
-<<<<<<< HEAD
-    (void)QtConcurrent::run(QThreadPool::globalInstance(), [this]() { exportZip(); });
-}
-
-void ExportToZipTask::exportZip()
-{
-    setStatus("Adding files...");
-    setProgress(0, m_files.length());
-    if (!m_dir.exists()) {
-        emitFailed(tr("Folder doesn't exist"));
-        return;
-    }
-    if (!m_output.isOpen() && !m_output.open(QuaZip::mdCreate)) {
-        emitFailed(tr("Could not create file"));
-        return;
-    }
-
-    for (auto fileName : m_extra_files.keys()) {
-        if (!isRunning())
-            return;
-        QuaZipFile indexFile(&m_output);
-        if (!indexFile.open(QIODevice::WriteOnly, QuaZipNewInfo(fileName))) {
-            emitFailed(tr("Could not create:") + fileName);
-            return;
-        }
-        indexFile.write(m_extra_files[fileName]);
-    }
-
-    for (const QFileInfo& file : m_files) {
-        if (!isRunning())
-            return;
-
-=======
     setStatus("Adding files...");
     setProgress(0, m_files.length());
     m_build_zip_future = QtConcurrent::run(QThreadPool::globalInstance(), [this]() { return exportZip(); });
@@ -487,7 +454,6 @@
         if (m_build_zip_future.isCanceled())
             return ZipResult();
 
->>>>>>> b0940d69
         auto absolute = file.absoluteFilePath();
         auto relative = m_dir.relativeFilePath(absolute);
         setStatus("Compresing: " + relative);
@@ -500,34 +466,12 @@
         }
 
         if (!m_exclude_files.contains(relative) && !JlCompress::compressFile(&m_output, absolute, m_destination_prefix + relative)) {
-<<<<<<< HEAD
-            emitFailed(tr("Could not read and compress %1").arg(relative));
-            return;
-=======
             return ZipResult(tr("Could not read and compress %1").arg(relative));
->>>>>>> b0940d69
         }
     }
 
     m_output.close();
     if (m_output.getZipError() != 0) {
-<<<<<<< HEAD
-        emitFailed(tr("A zip error occurred"));
-        return;
-    }
-    emitSucceeded();
-}
-
-void ExportToZipTask::emitAborted()
-{
-    QFile::remove(m_output_path);
-    Task::emitAborted();
-}
-void ExportToZipTask::emitFailed(QString reason)
-{
-    QFile::remove(m_output_path);
-    Task::emitFailed(reason);
-=======
         return ZipResult(tr("A zip error occurred"));
     }
     return ZipResult();
@@ -555,7 +499,6 @@
         return true;
     }
     return false;
->>>>>>> b0940d69
 }
 
 }  // namespace MMCZip