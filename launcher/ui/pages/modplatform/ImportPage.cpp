// SPDX-License-Identifier: GPL-3.0-only
/*
 *  Prism Launcher - Minecraft Launcher
 *  Copyright (c) 2022 Jamie Mansfield <jmansfield@cadixdev.org>
 *  Copyright (C) 2022 Sefa Eyeoglu <contact@scrumplex.net>
 *
 *  This program is free software: you can redistribute it and/or modify
 *  it under the terms of the GNU General Public License as published by
 *  the Free Software Foundation, version 3.
 *
 *  This program is distributed in the hope that it will be useful,
 *  but WITHOUT ANY WARRANTY; without even the implied warranty of
 *  MERCHANTABILITY or FITNESS FOR A PARTICULAR PURPOSE.  See the
 *  GNU General Public License for more details.
 *
 *  You should have received a copy of the GNU General Public License
 *  along with this program.  If not, see <https://www.gnu.org/licenses/>.
 *
 * This file incorporates work covered by the following copyright and
 * permission notice:
 *
 *      Copyright 2013-2021 MultiMC Contributors
 *
 *      Licensed under the Apache License, Version 2.0 (the "License");
 *      you may not use this file except in compliance with the License.
 *      You may obtain a copy of the License at
 *
 *          http://www.apache.org/licenses/LICENSE-2.0
 *
 *      Unless required by applicable law or agreed to in writing, software
 *      distributed under the License is distributed on an "AS IS" BASIS,
 *      WITHOUT WARRANTIES OR CONDITIONS OF ANY KIND, either express or implied.
 *      See the License for the specific language governing permissions and
 *      limitations under the License.
 */

#include "ImportPage.h"

#include "ui/dialogs/ProgressDialog.h"
#include "ui_ImportPage.h"

#include <QFileDialog>
#include <QValidator>
#include <utility>

#include "ui/dialogs/NewInstanceDialog.h"
#include "ui/dialogs/CustomMessageBox.h"

#include "modplatform/flame/FlameAPI.h"

#include "Json.h"

#include "InstanceImportTask.h"

class UrlValidator : public QValidator {
   public:
    using QValidator::QValidator;

    State validate(QString& in, [[maybe_unused]] int& pos) const
    {
        const QUrl url(in);
        if (url.isValid() && !url.isRelative() && !url.isEmpty()) {
            return Acceptable;
        } else if (QFile::exists(in)) {
            return Acceptable;
        } else {
            return Intermediate;
        }
    }
};

ImportPage::ImportPage(NewInstanceDialog* dialog, QWidget* parent) : QWidget(parent), ui(new Ui::ImportPage), dialog(dialog)
{
    ui->setupUi(this);
    ui->modpackEdit->setValidator(new UrlValidator(ui->modpackEdit));
    connect(ui->modpackEdit, &QLineEdit::textChanged, this, &ImportPage::updateState);
}

ImportPage::~ImportPage()
{
    delete ui;
}

bool ImportPage::shouldDisplay() const
{
    return true;
}

void ImportPage::retranslate()
{
    ui->retranslateUi(this);
}

void ImportPage::openedImpl()
{
    updateState();
}

void ImportPage::updateState()
{
    if (!isOpened) {
        return;
    }
    if (ui->modpackEdit->hasAcceptableInput()) {
        QString input = ui->modpackEdit->text();
        auto url = QUrl::fromUserInput(input);
        if (url.isLocalFile()) {
            // FIXME: actually do some validation of what's inside here... this is fake AF
            QFileInfo fi(input);

            // Allow non-latin people to use ZIP files!
            bool isZip = QMimeDatabase().mimeTypeForUrl(url).suffixes().contains("zip");
            // mrpack is a modrinth pack
            bool isMRPack = fi.suffix() == "mrpack";

            if (fi.exists() && (isZip || isMRPack)) {
<<<<<<< HEAD
                QFileInfo fi(url.fileName());
                auto extra_info = QMap(m_extra_info);
                qDebug() << "Pack Extra Info" << extra_info << m_extra_info;
                dialog->setSuggestedPack(fi.completeBaseName(), new InstanceImportTask(url, this, std::move(extra_info)));
                dialog->setSuggestedIcon("default");
            }
        } else if (url.scheme() == "curseforge") {
            // need to find the download link for the modpack
            // format of url curseforge://install?addonId=IDHERE&fileId=IDHERE
            QUrlQuery query(url);
            auto addonId = query.allQueryItemValues("addonId")[0];
            auto fileId = query.allQueryItemValues("fileId")[0];
            auto array = std::make_shared<QByteArray>();

            auto api = FlameAPI();
            auto job = api.getFile(addonId, fileId, array);
            
            connect(job.get(), &NetJob::failed, this,
                    [this](QString reason) { CustomMessageBox::selectable(this, tr("Error"), reason, QMessageBox::Critical)->show(); });
            connect(job.get(), &NetJob::succeeded, this, [this, array, addonId, fileId] {
                qDebug() << "Returned CFURL Json:\n" << array->toStdString().c_str();
                auto doc = Json::requireDocument(*array);
                auto data = Json::ensureObject(Json::ensureObject(doc.object()), "data");
                // No way to find out if it's a mod or a modpack before here
                // And also we need to check if it ends with .zip, instead of any better way
                auto fileName = Json::ensureString(data, "fileName");
                if (fileName.endsWith(".zip")) {
                    // Have to use ensureString then use QUrl to get proper url encoding
                    auto dl_url = QUrl(Json::ensureString(data, "downloadUrl", "", "downloadUrl"));
                    if (!dl_url.isValid()) {
                        CustomMessageBox::selectable(
                            this, tr("Error"),
                            tr("The modpack %1 is blocked for third-parties! Please download it manually.").arg(fileName),
                            QMessageBox::Critical)
                            ->show();
                        return;
                    }

                    QFileInfo dl_file(dl_url.fileName());
                    QString pack_name = Json::ensureString(data, "displayName", dl_file.completeBaseName(), "displayName");

                    QMap<QString, QString> extra_info;
                    extra_info.insert("pack_id", addonId);
                    extra_info.insert("pack_version_id", fileId);

                    dialog->setSuggestedPack(pack_name, new InstanceImportTask(dl_url, this, std::move(extra_info)));
                    dialog->setSuggestedIcon("default");

                } else {
                    CustomMessageBox::selectable(this, tr("Error"), tr("This url isn't a valid modpack !"), QMessageBox::Critical)->show();
                }
            });
            ProgressDialog dlUrlDialod(this);
            dlUrlDialod.setSkipButton(true, tr("Abort"));
            dlUrlDialod.execWithTask(job.get());
            return;
=======
                QFileInfo file_info(url.fileName());
                dialog->setSuggestedPack(file_info.completeBaseName(), new InstanceImportTask(url, this));
                dialog->setSuggestedIcon("default");
            }
>>>>>>> 8f5bb982
        } else {
            if (input.endsWith("?client=y")) {
                input.chop(9);
                input.append("/file");
                url = QUrl::fromUserInput(input);
            }
            // hook, line and sinker.
            QFileInfo fi(url.fileName());
<<<<<<< HEAD
            auto extra_info = QMap(m_extra_info);
            dialog->setSuggestedPack(fi.completeBaseName(), new InstanceImportTask(url, this, std::move(extra_info)));
=======
            dialog->setSuggestedPack(fi.completeBaseName(), new InstanceImportTask(url, this));
>>>>>>> 8f5bb982
            dialog->setSuggestedIcon("default");
        }
    } else {
        dialog->setSuggestedPack();
    }
}

void ImportPage::setUrl(const QString& url)
{
    ui->modpackEdit->setText(url);
    updateState();
}

void ImportPage::setExtraInfo(const QMap<QString, QString>& extra_info) {
    m_extra_info = extra_info;
    updateState();
}

void ImportPage::on_modpackBtn_clicked()
{
    auto filter = QMimeDatabase().mimeTypeForName("application/zip").filterString();
    //: Option for filtering for *.mrpack files when importing
    filter += ";;" + tr("Modrinth pack") + " (*.mrpack)";
    const QUrl url = QFileDialog::getOpenFileUrl(this, tr("Choose modpack"), modpackUrl(), filter);
    if (url.isValid()) {
        if (url.isLocalFile()) {
            ui->modpackEdit->setText(url.toLocalFile());
        } else {
            ui->modpackEdit->setText(url.toString());
        }
    }
}

QUrl ImportPage::modpackUrl() const
{
    const QUrl url(ui->modpackEdit->text());
    if (url.isValid() && !url.isRelative() && !url.host().isEmpty()) {
        return url;
    } else {
        return QUrl::fromLocalFile(ui->modpackEdit->text());
    }
}<|MERGE_RESOLUTION|>--- conflicted
+++ resolved
@@ -43,8 +43,8 @@
 #include <QValidator>
 #include <utility>
 
+#include "ui/dialogs/CustomMessageBox.h"
 #include "ui/dialogs/NewInstanceDialog.h"
-#include "ui/dialogs/CustomMessageBox.h"
 
 #include "modplatform/flame/FlameAPI.h"
 
@@ -114,7 +114,6 @@
             bool isMRPack = fi.suffix() == "mrpack";
 
             if (fi.exists() && (isZip || isMRPack)) {
-<<<<<<< HEAD
                 QFileInfo fi(url.fileName());
                 auto extra_info = QMap(m_extra_info);
                 qDebug() << "Pack Extra Info" << extra_info << m_extra_info;
@@ -131,7 +130,7 @@
 
             auto api = FlameAPI();
             auto job = api.getFile(addonId, fileId, array);
-            
+
             connect(job.get(), &NetJob::failed, this,
                     [this](QString reason) { CustomMessageBox::selectable(this, tr("Error"), reason, QMessageBox::Critical)->show(); });
             connect(job.get(), &NetJob::succeeded, this, [this, array, addonId, fileId] {
@@ -171,12 +170,6 @@
             dlUrlDialod.setSkipButton(true, tr("Abort"));
             dlUrlDialod.execWithTask(job.get());
             return;
-=======
-                QFileInfo file_info(url.fileName());
-                dialog->setSuggestedPack(file_info.completeBaseName(), new InstanceImportTask(url, this));
-                dialog->setSuggestedIcon("default");
-            }
->>>>>>> 8f5bb982
         } else {
             if (input.endsWith("?client=y")) {
                 input.chop(9);
@@ -185,12 +178,8 @@
             }
             // hook, line and sinker.
             QFileInfo fi(url.fileName());
-<<<<<<< HEAD
             auto extra_info = QMap(m_extra_info);
             dialog->setSuggestedPack(fi.completeBaseName(), new InstanceImportTask(url, this, std::move(extra_info)));
-=======
-            dialog->setSuggestedPack(fi.completeBaseName(), new InstanceImportTask(url, this));
->>>>>>> 8f5bb982
             dialog->setSuggestedIcon("default");
         }
     } else {
@@ -204,7 +193,8 @@
     updateState();
 }
 
-void ImportPage::setExtraInfo(const QMap<QString, QString>& extra_info) {
+void ImportPage::setExtraInfo(const QMap<QString, QString>& extra_info)
+{
     m_extra_info = extra_info;
     updateState();
 }
