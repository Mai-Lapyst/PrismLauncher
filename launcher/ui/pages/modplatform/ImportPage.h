// SPDX-License-Identifier: GPL-3.0-only
/*
 *  Prism Launcher - Minecraft Launcher
 *  Copyright (c) 2022 Jamie Mansfield <jmansfield@cadixdev.org>
 *
 *  This program is free software: you can redistribute it and/or modify
 *  it under the terms of the GNU General Public License as published by
 *  the Free Software Foundation, version 3.
 *
 *  This program is distributed in the hope that it will be useful,
 *  but WITHOUT ANY WARRANTY; without even the implied warranty of
 *  MERCHANTABILITY or FITNESS FOR A PARTICULAR PURPOSE.  See the
 *  GNU General Public License for more details.
 *
 *  You should have received a copy of the GNU General Public License
 *  along with this program.  If not, see <https://www.gnu.org/licenses/>.
 *
 * This file incorporates work covered by the following copyright and
 * permission notice:
 *
 *      Copyright 2013-2021 MultiMC Contributors
 *
 *      Licensed under the Apache License, Version 2.0 (the "License");
 *      you may not use this file except in compliance with the License.
 *      You may obtain a copy of the License at
 *
 *          http://www.apache.org/licenses/LICENSE-2.0
 *
 *      Unless required by applicable law or agreed to in writing, software
 *      distributed under the License is distributed on an "AS IS" BASIS,
 *      WITHOUT WARRANTIES OR CONDITIONS OF ANY KIND, either express or implied.
 *      See the License for the specific language governing permissions and
 *      limitations under the License.
 */

#pragma once

#include <QWidget>

#include <Application.h>
#include "tasks/Task.h"
#include "ui/pages/BasePage.h"

namespace Ui {
class ImportPage;
}

class NewInstanceDialog;

class ImportPage : public QWidget, public BasePage {
    Q_OBJECT

   public:
    explicit ImportPage(NewInstanceDialog* dialog, QWidget* parent = 0);
    virtual ~ImportPage();
    virtual QString displayName() const override { return tr("Import"); }
    virtual QIcon icon() const override { return APPLICATION->getThemedIcon("viewfolder"); }
    virtual QString id() const override { return "import"; }
    virtual QString helpPage() const override { return "Zip-import"; }
    virtual bool shouldDisplay() const override;
    void retranslate() override;

    void setUrl(const QString& url);
    void openedImpl() override;
<<<<<<< HEAD
    void setExtraInfo(const QMap<QString, QString>& extra_info);
private slots:
=======

   private slots:
>>>>>>> 8f5bb982
    void on_modpackBtn_clicked();
    void updateState();

   private:
    QUrl modpackUrl() const;

   private:
    Ui::ImportPage* ui = nullptr;
    NewInstanceDialog* dialog = nullptr;
<<<<<<< HEAD
    QMap<QString, QString> m_extra_info = {};
};
=======
};
>>>>>>> 8f5bb982
<|MERGE_RESOLUTION|>--- conflicted
+++ resolved
@@ -62,13 +62,8 @@
 
     void setUrl(const QString& url);
     void openedImpl() override;
-<<<<<<< HEAD
     void setExtraInfo(const QMap<QString, QString>& extra_info);
-private slots:
-=======
-
    private slots:
->>>>>>> 8f5bb982
     void on_modpackBtn_clicked();
     void updateState();
 
@@ -78,9 +73,5 @@
    private:
     Ui::ImportPage* ui = nullptr;
     NewInstanceDialog* dialog = nullptr;
-<<<<<<< HEAD
     QMap<QString, QString> m_extra_info = {};
-};
-=======
-};
->>>>>>> 8f5bb982
+};