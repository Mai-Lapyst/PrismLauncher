// SPDX-FileCopyrightText: 2023 flowln <flowlnlnln@gmail.com>
//
// SPDX-License-Identifier: GPL-3.0-only

#include "ShaderPackPage.h"
#include "ui_ResourcePage.h"

#include "ShaderPackModel.h"

#include "ui/dialogs/ResourceDownloadDialog.h"

#include <QRegularExpression>

namespace ResourceDownload {

ShaderPackResourcePage::ShaderPackResourcePage(ShaderPackDownloadDialog* dialog, BaseInstance& instance) : ResourcePage(dialog, instance)
{
    connect(m_ui->searchButton, &QPushButton::clicked, this, &ShaderPackResourcePage::triggerSearch);
    connect(m_ui->packView, &QListView::doubleClicked, this, &ShaderPackResourcePage::onResourceSelected);
}

/******** Callbacks to events in the UI (set up in the derived classes) ********/

void ShaderPackResourcePage::triggerSearch()
{
    m_ui->packView->clearSelection();
    m_ui->packDescription->clear();
    m_ui->versionSelectionBox->clear();

    updateSelectionButton();

    static_cast<ShaderPackResourceModel*>(m_model)->searchWithTerm(getSearchTerm(), m_ui->sortByBox->currentData().toUInt());
    m_fetch_progress.watch(m_model->activeSearchJob().get());
}

QMap<QString, QString> ShaderPackResourcePage::urlHandlers() const
{
    QMap<QString, QString> map;
    map.insert(QRegularExpression::anchoredPattern("(?:www\\.)?modrinth\\.com\\/shaders\\/([^\\/]+)\\/?"), "modrinth");
    map.insert(QRegularExpression::anchoredPattern("(?:www\\.)?curseforge\\.com\\/minecraft\\/customization\\/([^\\/]+)\\/?"),
               "curseforge");
    map.insert(QRegularExpression::anchoredPattern("minecraft\\.curseforge\\.com\\/projects\\/([^\\/]+)\\/?"), "curseforge");
    return map;
}

<<<<<<< HEAD
void ShaderPackResourcePage::addResourceToPage(ModPlatform::IndexedPack& pack,
=======
void ShaderPackResourcePage::addResourceToPage(ModPlatform::IndexedPack::Ptr pack,
>>>>>>> bdff8591
                                               ModPlatform::IndexedVersion& version,
                                               const std::shared_ptr<ResourceFolderModel> base_model)
{
    QString custom_target_folder;
    if (version.loaders.contains(QStringLiteral("canvas")))
        custom_target_folder = QStringLiteral("resourcepacks");
    m_model->addPack(pack, version, base_model, false, custom_target_folder);
}

}  // namespace ResourceDownload<|MERGE_RESOLUTION|>--- conflicted
+++ resolved
@@ -43,11 +43,7 @@
     return map;
 }
 
-<<<<<<< HEAD
-void ShaderPackResourcePage::addResourceToPage(ModPlatform::IndexedPack& pack,
-=======
 void ShaderPackResourcePage::addResourceToPage(ModPlatform::IndexedPack::Ptr pack,
->>>>>>> bdff8591
                                                ModPlatform::IndexedVersion& version,
                                                const std::shared_ptr<ResourceFolderModel> base_model)
 {
