--- conflicted
+++ resolved
@@ -415,11 +415,11 @@
     auto new_version_item = new QTreeWidgetItem(item_top);
     new_version_item->setText(0, tr("New version: %1").arg(info.new_version));
 
-<<<<<<< HEAD
     if (info.new_version_type.has_value()) {
         auto new_version_type_itme = new QTreeWidgetItem(item_top);
         new_version_type_itme->setText(0, tr("New Version Type: %1").arg(info.new_version_type.value().toString()));
-=======
+    }
+
     if (!requiredBy.isEmpty()) {
         auto requiredByItem = new QTreeWidgetItem(item_top);
         if (requiredBy.length() == 1) {
@@ -433,7 +433,6 @@
                 reqItem->insertChildren(i++, { reqItem });
             }
         }
->>>>>>> 531b5809
     }
 
     auto changelog_item = new QTreeWidgetItem(item_top);
