--- conflicted
+++ resolved
@@ -56,27 +56,20 @@
 
    private:
     std::map<QString, std::unique_ptr<ITheme>> m_themes;
-<<<<<<< HEAD
     std::map<QString, IconTheme> m_icons;
     QDir m_iconThemeFolder{ "iconthemes" };
     QDir m_applicationThemeFolder{ "themes" };
-=======
     std::map<QString, std::unique_ptr<CatPack>> m_catPacks;
-    MainWindow* m_mainWindow;
->>>>>>> 821dd840
 
     void initializeThemes();
     void initializeCatPacks();
     QString addTheme(std::unique_ptr<ITheme> theme);
     ITheme* getTheme(QString themeId);
-<<<<<<< HEAD
     QString addIconTheme(IconTheme theme);
+    QString addCatPack(std::unique_ptr<CatPack> catPack);
     void initializeIcons();
     void initializeWidgets();
 
     const QStringList builtinIcons{ "pe_colored", "pe_light", "pe_dark", "pe_blue",    "breeze_light", "breeze_dark",
                                     "OSX",        "iOS",      "flat",    "flat_white", "multimc" };
-=======
-    QString addCatPack(std::unique_ptr<CatPack> catPack);
->>>>>>> 821dd840
 };