--- conflicted
+++ resolved
@@ -30,11 +30,7 @@
 class ResourceDownloadTask : public SequentialTask {
     Q_OBJECT
    public:
-<<<<<<< HEAD
-    explicit ResourceDownloadTask(ModPlatform::IndexedPack pack,
-=======
     explicit ResourceDownloadTask(ModPlatform::IndexedPack::Ptr pack,
->>>>>>> bdff8591
                                   ModPlatform::IndexedVersion version,
                                   const std::shared_ptr<ResourceFolderModel> packs,
                                   bool is_indexed = true,
@@ -42,21 +38,13 @@
     const QString& getFilename() const { return m_pack_version.fileName; }
     const QString& getCustomPath() const { return m_custom_target_folder; }
     const QVariant& getVersionID() const { return m_pack_version.fileId; }
-<<<<<<< HEAD
     const ModPlatform::IndexedVersion& getVersion() const { return m_pack_version; }
-    ModPlatform::IndexedPack& getPack() { return m_pack; }
-    const ModPlatform::ResourceProvider& getProvider() const { return m_pack.provider; }
-    const QString& getName() const { return m_pack.name; }
-
-   private:
-    ModPlatform::IndexedPack m_pack;
-=======
+    const ModPlatform::ResourceProvider& getProvider() const { return m_pack->provider; }
     const QString& getName() const { return m_pack->name; }
     ModPlatform::IndexedPack::Ptr getPack() { return m_pack; }
 
    private:
     ModPlatform::IndexedPack::Ptr m_pack;
->>>>>>> bdff8591
     ModPlatform::IndexedVersion m_pack_version;
     const std::shared_ptr<ResourceFolderModel> m_pack_model;
     QString m_custom_target_folder;
