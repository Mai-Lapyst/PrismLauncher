--- conflicted
+++ resolved
@@ -26,11 +26,7 @@
 
 #include "net/ApiDownload.h"
 
-<<<<<<< HEAD
-ResourceDownloadTask::ResourceDownloadTask(ModPlatform::IndexedPack pack,
-=======
 ResourceDownloadTask::ResourceDownloadTask(ModPlatform::IndexedPack::Ptr pack,
->>>>>>> 013a26aa
                                            ModPlatform::IndexedVersion version,
                                            const std::shared_ptr<ResourceFolderModel> packs,
                                            bool is_indexed,
